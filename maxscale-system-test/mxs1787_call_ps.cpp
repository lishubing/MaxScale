/**
 * MXS-1787: Crash with PS: CALL p1((SELECT f1()), ?)
 */

#include "testconnections.h"

using namespace std;

struct Bind
{
    Bind()
    {
        bind.buffer = &data;
        bind.buffer_type = MYSQL_TYPE_LONG;
        bind.error = &err;
        bind.is_null = &is_null;
        bind.length = &length;
    }

    MYSQL_BIND    bind;
    char          err = 0;
    char          is_null = 0;
    char          is_unsigned = 0;
    uint32_t      data = 1234;
    unsigned long length = sizeof(data);
};

int main(int argc, char* argv[])
{
    TestConnections test(argc, argv);

    test.maxscales->ssh_node_f(0, true, "maxadmin enable log-priority info");
    test.maxscales->connect();

    execute_query(test.maxscales->conn_rwsplit[0], "USE test");
    execute_query(test.maxscales->conn_rwsplit[0], "CREATE OR REPLACE TABLE t1 AS SELECT 1 AS id");
    execute_query(test.maxscales->conn_rwsplit[0],
                  "CREATE OR REPLACE FUNCTION f1() RETURNS INT DETERMINISTIC BEGIN RETURN 1; END");
    execute_query(test.maxscales->conn_rwsplit[0],
                  "CREATE OR REPLACE PROCEDURE p1(IN i INT, IN j INT) BEGIN SELECT i + j; END");

    test.maxscales->disconnect();

    test.maxscales->connect();

    MYSQL_STMT* stmt = mysql_stmt_init(test.maxscales->conn_rwsplit[0]);
    std::string query = "CALL p1((SELECT f1()), ?)";
    Bind bind;

    test.set_timeout(30);

<<<<<<< HEAD
    test.assert(mysql_stmt_prepare(stmt, query.c_str(), query.size()) == 0,
                "Prepared statement failure: %s",
                mysql_stmt_error(stmt));
    test.assert(mysql_stmt_bind_param(stmt, &bind.bind) == 0,
                "Bind failure: %s",
                mysql_stmt_error(stmt));
    test.assert(mysql_stmt_execute(stmt) == 0,
                "Execute failure: %s",
                mysql_stmt_error(stmt));
=======
    test.expect(mysql_stmt_prepare(stmt, query.c_str(), query.size()) == 0,
                "Prepared statement failure: %s", mysql_stmt_error(stmt));
    test.expect(mysql_stmt_bind_param(stmt, &bind.bind) == 0,
                "Bind failure: %s", mysql_stmt_error(stmt));
    test.expect(mysql_stmt_execute(stmt) == 0,
                "Execute failure: %s", mysql_stmt_error(stmt));
>>>>>>> 6279ab35

    mysql_stmt_close(stmt);

    test.expect(mysql_query(test.maxscales->conn_rwsplit[0], "SELECT 1") == 0, "Normal queries should work");
    test.maxscales->disconnect();

    return test.global_result;
}<|MERGE_RESOLUTION|>--- conflicted
+++ resolved
@@ -49,24 +49,15 @@
 
     test.set_timeout(30);
 
-<<<<<<< HEAD
-    test.assert(mysql_stmt_prepare(stmt, query.c_str(), query.size()) == 0,
+    test.expect(mysql_stmt_prepare(stmt, query.c_str(), query.size()) == 0,
                 "Prepared statement failure: %s",
                 mysql_stmt_error(stmt));
-    test.assert(mysql_stmt_bind_param(stmt, &bind.bind) == 0,
+    test.expect(mysql_stmt_bind_param(stmt, &bind.bind) == 0,
                 "Bind failure: %s",
                 mysql_stmt_error(stmt));
-    test.assert(mysql_stmt_execute(stmt) == 0,
+    test.expect(mysql_stmt_execute(stmt) == 0,
                 "Execute failure: %s",
                 mysql_stmt_error(stmt));
-=======
-    test.expect(mysql_stmt_prepare(stmt, query.c_str(), query.size()) == 0,
-                "Prepared statement failure: %s", mysql_stmt_error(stmt));
-    test.expect(mysql_stmt_bind_param(stmt, &bind.bind) == 0,
-                "Bind failure: %s", mysql_stmt_error(stmt));
-    test.expect(mysql_stmt_execute(stmt) == 0,
-                "Execute failure: %s", mysql_stmt_error(stmt));
->>>>>>> 6279ab35
 
     mysql_stmt_close(stmt);
 
