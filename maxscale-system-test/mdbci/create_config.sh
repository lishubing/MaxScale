#!/bin/bash
set -x
export dir=`pwd`

# read the name of build scripts directory
export script_dir="$(dirname $(readlink -f $0))"

. ${script_dir}/set_run_test_variables.sh

${mdbci_dir}/repository-config/generate_all.sh repo.d
${mdbci_dir}/repository-config/maxscale-ci.sh $target repo.d


export repo_dir=$dir/repo.d/

export provider=`${mdbci_dir}/mdbci show provider $box --silent 2> /dev/null`
export backend_box=${backend_box:-"centos_7_"$provider}

<<<<<<< HEAD
=======
if [ "$product" == "mysql" ] ; then
  export cnf_path=${script_dir}/cnf/mysql56
fi

${mdbci_dir}/mdbci destroy $name
>>>>>>> 6dcc71d8
mkdir -p ${MDBCI_VM_PATH}/$name

export cnf_path="${MDBCI_VM_PATH}/$name/cnf/"
if [ "$product" == "mysql" ] ; then
  export cnf_path=${MDBCI_VM_PATH}/$name/cnf/mysql56/
fi


  eval "cat <<EOF
$(<${script_dir}/templates/${template}.json.template)
" 2> /dev/null > ${MDBCI_VM_PATH}/${name}.json

${mdbci_dir}/mdbci --override --template  ${MDBCI_VM_PATH}/${name}.json --repo-dir ${repo_dir} generate $name

mkdir ${MDBCI_VM_PATH}/$name/cnf
cp -r ${script_dir}/cnf/* ${MDBCI_VM_PATH}/$name/cnf/


while [ -f ~/vagrant_lock ]
do
	echo "vagrant is locked, waiting ..."
	sleep 5
done
touch ~/vagrant_lock
echo ${JOB_NAME}-${BUILD_NUMBER} >> ~/vagrant_lock

echo "running vagrant up $provider"

${mdbci_dir}/mdbci up $name --attempts 3
if [ $? != 0 ]; then
	echo "Error creating configuration"
	rm ~/vagrant_lock
	exit 1
fi

#cp ~/build-scripts/team_keys .
${mdbci_dir}/mdbci public_keys --key ${team_keys} $name

rm ~/vagrant_lock
exit 0<|MERGE_RESOLUTION|>--- conflicted
+++ resolved
@@ -16,14 +16,11 @@
 export provider=`${mdbci_dir}/mdbci show provider $box --silent 2> /dev/null`
 export backend_box=${backend_box:-"centos_7_"$provider}
 
-<<<<<<< HEAD
-=======
 if [ "$product" == "mysql" ] ; then
   export cnf_path=${script_dir}/cnf/mysql56
 fi
 
 ${mdbci_dir}/mdbci destroy $name
->>>>>>> 6dcc71d8
 mkdir -p ${MDBCI_VM_PATH}/$name
 
 export cnf_path="${MDBCI_VM_PATH}/$name/cnf/"
