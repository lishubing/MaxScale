--- conflicted
+++ resolved
@@ -1125,19 +1125,11 @@
 
 # Regression cases for the bug "Hint filter don't work if listed before regex filter in configuration file"
 # (different filter sequence and configuration, but the same test, see .cnf for details)
-<<<<<<< HEAD
-add_test_derived(bug585_big bug587 bug585 LABELS regexfilter BIG_REPL_BACKEND REPL_BACKEND HEAVY UNSTABLE)
-add_test_derived(bug587_big bug587 bug587 LABELS regexfilter hintfilter BIG_REPL_BACKEND REPL_BACKEND HEAVY UNSTABLE)
-add_test_derived(bug587_1_big bug587 bug587_1 LABELS regexfilter hintfilter BIG_REPL_BACKEND REPL_BACKEND HEAVY UNSTABLE)
-# Regression case for the bug "Routing Hints route to server sometimes doesn't work"
-add_test_derived(bug471_big bug471 bug471_big LABELS readwritesplit hintfilter BIG_REPL_BACKEND REPL_BACKEND HEAVY UNSTABLE)
-=======
 add_test_derived(bug585_big bug587 bug585 LABELS regexfilter BIG_REPL_BACKEND REPL_BACKEND UNSTABLE HEAVY)
 add_test_derived(bug587_big bug587 bug587 LABELS regexfilter hintfilter BIG_REPL_BACKEND REPL_BACKEND UNSTABLE HEAVY)
 add_test_derived(bug587_1_big bug587 bug587_1 LABELS regexfilter hintfilter BIG_REPL_BACKEND REPL_BACKEND UNSTABLE HEAVY)
 # Regression case for the bug "Routing Hints route to server sometimes doesn't work"
 add_test_derived(bug471_big bug471 bug471_big LABELS readwritesplit hintfilter BIG_REPL_BACKEND REPL_BACKEND UNSTABLE HEAVY)
->>>>>>> b98ff222
 
 set_tests_properties(different_size_rwsplit_big PROPERTIES TIMEOUT 3600)
 set_tests_properties(different_size_rwsplit PROPERTIES TIMEOUT 3600)
