#include <getopt.h>
#include <libgen.h>
#include <pthread.h>
#include <stdarg.h>
#include <sys/time.h>
#include <time.h>
#include <signal.h>
#include <execinfo.h>
#include <sys/stat.h>
#include <iostream>
#include <sstream>
#include <maxbase/stacktrace.hh>

#include "mariadb_func.h"
#include "maxadmin_operations.h"
#include "sql_t1.h"
#include "testconnections.h"

using namespace mxb;
using std::cout;
using std::endl;

namespace maxscale
{

static bool start = true;
static bool check_nodes = true;
static bool manual_debug = false;
static std::string required_repl_version;
static std::string required_galera_version;
static bool restart_galera = false;
static bool require_galera = false;
static bool require_columnstore = false;
static bool multiple_maxscales = false;
}

static void perform_manual_action(const char* zMessage)
{
    std::cout << zMessage << " (press enter when done)." << std::endl;
    std::string not_used;
    std::getline(std::cin, not_used);
    std::cout << "Ok" << std::endl;
}

static void signal_set(int sig, void (* handler)(int))
{
    struct sigaction sigact = {};
    sigact.sa_handler = handler;

    do
    {
        errno = 0;
        sigaction(sig, &sigact, NULL);
    }
    while (errno == EINTR);
}

void sigfatal_handler(int i)
{
    dump_stacktrace();
    signal_set(i, SIG_DFL);
    raise(i);
}

void TestConnections::check_nodes(bool value)
{
    maxscale::check_nodes = value;
}

void TestConnections::skip_maxscale_start(bool value)
{
    maxscale::start = !value;
}

void TestConnections::multiple_maxscales(bool value)
{
    maxscale::multiple_maxscales = value;
}

void TestConnections::require_repl_version(const char* version)
{
    maxscale::required_repl_version = version;
}

void TestConnections::require_galera_version(const char* version)
{
    maxscale::required_galera_version = version;
}

<<<<<<< HEAD
void TestConnections::require_galera(bool value)
{
    maxscale::require_galera = value;
}

void TestConnections::require_columnstore(bool value)
{
    maxscale::require_columnstore = value;
}

void TestConnections::restart_galera(bool value)
{
    maxscale::restart_galera = value;
}

TestConnections::TestConnections(int argc, char* argv[])
    : enable_timeouts(true)
    , global_result(0)
    , use_snapshots(false)
    , local_maxscale(false)
    , no_backend_log_copy(false)
    , no_maxscale_log_copy(false)
    , verbose(false)
    , smoke(true)
    , binlog_cmd_option(0)
    , ssl(false)
    , backend_ssl(false)
    , binlog_master_gtid(false)
    , binlog_slave_gtid(false)
    , no_galera(false)
    , no_vm_revert(true)
    , threads(4)
    , use_ipv6(false)
=======
TestConnections::TestConnections(int argc, char *argv[]):
    enable_timeouts(true),
    global_result(0),
    use_snapshots(false),
    no_backend_log_copy(false),
    no_maxscale_log_copy(false),
    verbose(false),
    smoke(true),
    binlog_cmd_option(0),
    ssl(false),
    backend_ssl(false),
    binlog_master_gtid(false),
    binlog_slave_gtid(false),
    no_galera(false),
    no_vm_revert(true),
    threads(4),
    use_ipv6(false),
    use_valgrind(false)
>>>>>>> 8a0b6005
{
    std::ios::sync_with_stdio(true);
    signal_set(SIGSEGV, sigfatal_handler);
    signal_set(SIGABRT, sigfatal_handler);
    signal_set(SIGFPE, sigfatal_handler);
    signal_set(SIGILL, sigfatal_handler);
#ifdef SIGBUS
    signal_set(SIGBUS, sigfatal_handler);
#endif
    gettimeofday(&start_time, NULL);

    read_env();

    char* gal_env = getenv("galera_000_network");
    if ((gal_env == NULL) || (strcmp(gal_env, "") == 0 ))
    {
        no_galera = true;
        tprintf("Galera backend variables are not defined, Galera won't be used\n");
    }

    bool maxscale_init = true;

    static struct option long_options[] =
    {

        {"help",              no_argument,              0,                        'h'                },
        {"verbose",           no_argument,              0,                        'v'                },
        {"silent",            no_argument,              0,                        'n'                },
        {"quiet",             no_argument,              0,                        'q'                },
        {"no-maxscale-start", no_argument,              0,                        's'                },
        {"no-maxscale-init",  no_argument,              0,                        'i'                },
        {"no-nodes-check",    no_argument,              0,                        'r'                },
        {"restart-galera",    no_argument,              0,                        'g'                },
        {"no-timeouts",       no_argument,              0,                        'z'                },
        {"no-galera",         no_argument,              0,                        'y'                },
        {"local-maxscale",    optional_argument,        0,                        'l'                },
        {0,                   0,                        0,                        0                  }
    };

    int c;
    int option_index = 0;

    while ((c = getopt_long(argc, argv, "hvnqsirgzyl::", long_options, &option_index)) != -1)
    {
        switch (c)
        {
        case 'v':
            verbose = true;
            break;

        case 'n':
            verbose = false;
            break;

        case 'q':
            freopen("/dev/null", "w", stdout);
            break;

        case 'h':
            {
                printf("Options:\n");

                struct option* o = long_options;

                while (o->name)
                {
                    printf("-%c, --%s\n", o->val, o->name);
                    ++o;
                }
                exit(0);
            }
            break;

        case 's':
            printf("Maxscale won't be started\n");
            maxscale::start = false;
            maxscale::manual_debug = true;
            break;

        case 'i':
            printf("Maxscale won't be started and Maxscale.cnf won't be uploaded\n");
            maxscale_init = false;
            break;

        case 'r':
            printf("Nodes are not checked before test and are not restarted\n");
            maxscale::check_nodes = false;
            break;

        case 'g':
            printf("Restarting Galera setup\n");
            maxscale::restart_galera = true;
            break;

        case 'z':
            enable_timeouts = false;
            break;

        case 'y':
            printf("Do not use Galera setup\n");
            no_galera = true;
            break;

        case 'l':
            {
                const char* local_ip = optarg ? optarg : "127.0.0.1";
                printf(
                    "MaxScale assumed to be running locally; not started and logs not downloaded. IP: %s\n",
                    local_ip);

                maxscale_init = false;
                no_maxscale_log_copy = true;
                local_maxscale = true;

                setenv("maxscale_IP", local_ip, true);
                setenv("maxscale_network", local_ip, true);
                setenv("maxscale_private_ip", local_ip, true);
            }
            break;

        default:
            printf("UNKNOWN OPTION: %c\n", c);
            break;
        }
    }

    if (optind < argc)
    {
        test_name = argv[optind];
    }
    else
    {
        test_name = basename(argv[0]);
    }

    sprintf(get_logs_command, "%s/get_logs.sh", test_dir);

    sprintf(ssl_options,
            "--ssl-cert=%s/ssl-cert/client-cert.pem --ssl-key=%s/ssl-cert/client-key.pem",
            test_dir,
            test_dir);
    setenv("ssl_options", ssl_options, 1);

    if (no_galera && maxscale::require_galera)
    {
        cout << "Galera not in use, skipping test" << endl;
        exit(0);
    }

    if (maxscale::require_columnstore)
    {
        cout << "ColumnStore testing is not yet implemented, skipping test" << endl;
        exit(0);
    }

    repl = new Mariadb_nodes("node", test_dir, verbose);
    if (!no_galera)
    {
        galera = new Galera_nodes("galera", test_dir, verbose);
        // galera->use_ipv6 = use_ipv6;
        galera->use_ipv6 = false;
        galera->take_snapshot_command = take_snapshot_command;
        galera->revert_snapshot_command = revert_snapshot_command;
    }
    else
    {
        galera = NULL;
    }

    repl->use_ipv6 = use_ipv6;
    repl->take_snapshot_command = take_snapshot_command;
    repl->revert_snapshot_command = revert_snapshot_command;

    maxscales = new Maxscales("maxscale", test_dir, verbose, use_valgrind);

    maxscales->use_ipv6 = use_ipv6;
    maxscales->ssl = ssl;

    if (maxscale::required_repl_version.length())
    {
        int ver_repl_required = get_int_version(maxscale::required_repl_version);
        std::string ver_repl = repl->get_lowest_version();
        int int_ver_repl = get_int_version(ver_repl);

        if (int_ver_repl < ver_repl_required)
        {
            tprintf("Test requires a higher version of backend servers, skipping test.");
            tprintf("Required version: %s", maxscale::required_repl_version.c_str());
            tprintf("Master-slave version: %s", ver_repl.c_str());
            exit(0);
        }
    }

    if (maxscale::required_galera_version.length())
    {
        int ver_galera_required = get_int_version(maxscale::required_galera_version);
        std::string ver_galera = galera->get_lowest_version();
        int int_ver_galera = get_int_version(ver_galera);

        if (int_ver_galera < ver_galera_required)
        {
            tprintf("Test requires a higher version of backend servers, skipping test.");
            tprintf("Required version: %s", maxscale::required_galera_version.c_str());
            tprintf("Galera version: %s", ver_galera.c_str());
            exit(0);
        }
    }

    if ((maxscale::restart_galera) && (!no_galera))
    {
        galera->stop_nodes();
        galera->start_replication();
    }

    bool snapshot_reverted = false;

    if (use_snapshots)
    {
        snapshot_reverted = revert_snapshot((char*) "clean");
    }

    if (!snapshot_reverted && maxscale::check_nodes
        && (repl->check_replication() || (!no_galera && galera->check_replication())))
    {
        // Stop MaxScale to prevent it from interfering with the replication setup process
        if (!maxscale::manual_debug)
        {
            maxscales->stop_all();
        }

        if (!repl->fix_replication())
        {
            exit(200);
        }
        if (!no_galera)
        {
            if (!galera->fix_replication())
            {
                exit(200);
            }
        }
    }

    if (maxscale_init)
    {
        init_maxscales();
    }

    if (backend_ssl)
    {
        tprintf("Configuring backends for ssl \n");
        repl->configure_ssl(true);
        if (!no_galera)
        {
            galera->configure_ssl(false);
            galera->start_replication();
        }
    }

    char str[1024];
    sprintf(str, "mkdir -p LOGS/%s", test_name);
    system(str);

    timeout = 999999999;
    set_log_copy_interval(999999999);
    pthread_create(&timeout_thread_p, NULL, timeout_thread, this);
    pthread_create(&log_copy_thread_p, NULL, log_copy_thread, this);
    tprintf("Starting test");
    gettimeofday(&start_time, NULL);
}

TestConnections::~TestConnections()
{
    for (auto& a : m_on_destroy)
    {
        a();
    }

    if (backend_ssl)
    {
        repl->disable_ssl();
        // galera->disable_ssl();
    }

    if (use_valgrind)
    {
        // stop all Maxscales to get proper Valgrind logs
        for (int i = 0; i < maxscales->N; i++)
        {
            stop_maxscale(i);
        }
        sleep(15); // sleep to let logs be written do disks
    }

    copy_all_logs();

    /* Temporary disable snapshot revert due to Galera failures
     *  if (global_result != 0 )
     *  {
     *   if (no_vm_revert)
     *   {
     *       tprintf("no_vm_revert flag is set, not reverting VMs\n");
     *   }
     *   else
     *   {
     *       tprintf("Reverting snapshot\n");
     *       revert_snapshot((char*) "clean");
     *   }
     *  }
     */

    delete repl;
    if (!no_galera)
    {
        delete galera;
    }

    if (maxscale::multiple_maxscales)
    {
        maxscales->stop_all();
    }

    if (global_result)
    {
        // This causes the test to fail if a core dump is found
        exit(1);
    }
}

void TestConnections::report_result(const char* format, va_list argp)
{
    timeval t2;
    gettimeofday(&t2, NULL);
    double elapsedTime = (t2.tv_sec - start_time.tv_sec);
    elapsedTime += (double) (t2.tv_usec - start_time.tv_usec) / 1000000.0;

    global_result += 1;

    printf("%04f: TEST_FAILED! ", elapsedTime);

    vprintf(format, argp);

    if (format[strlen(format) - 1] != '\n')
    {
        printf("\n");
    }
}

void TestConnections::add_result(bool result, const char* format, ...)
{
    if (result)
    {
        va_list argp;
        va_start(argp, format);
        report_result(format, argp);
        va_end(argp);
    }
}

void TestConnections::expect(bool result, const char* format, ...)
{
    if (!result)
    {
        va_list argp;
        va_start(argp, format);
        report_result(format, argp);
        va_end(argp);
    }
}

void TestConnections::read_env()
{
<<<<<<< HEAD

    char* env;
=======
    char *env;
>>>>>>> 8a0b6005

    if (verbose)
    {
        printf("Reading test setup configuration from environmental variables\n");
    }

<<<<<<< HEAD

    // env = getenv("get_logs_command"); if (env != NULL) {sprintf(get_logs_command, "%s", env);}
=======
    //env = getenv("get_logs_command"); if (env != NULL) {sprintf(get_logs_command, "%s", env);}
>>>>>>> 8a0b6005

    env = getenv("sysbench_dir");
    if (env != NULL)
    {
        sprintf(sysbench_dir, "%s", env);
    }

    // env = getenv("test_dir"); if (env != NULL) {sprintf(test_dir, "%s", env);}

    ssl = false;
    env = getenv("ssl");
    if ((env != NULL) && ((strcasecmp(env, "yes") == 0) || (strcasecmp(env, "true") == 0)))
    {
        ssl = true;
    }
    env = getenv("mysql51_only");
    if ((env != NULL) && ((strcasecmp(env, "yes") == 0) || (strcasecmp(env, "true") == 0)))
    {
        maxscale::check_nodes = false;
    }

    env = getenv("no_nodes_check");
    if ((env != NULL) && ((strcasecmp(env, "yes") == 0) || (strcasecmp(env, "true") == 0)))
    {
        maxscale::check_nodes = false;
    }
    env = getenv("no_backend_log_copy");
    if ((env != NULL) && ((strcasecmp(env, "yes") == 0) || (strcasecmp(env, "true") == 0)))
    {
        no_backend_log_copy = true;
    }
    env = getenv("no_maxscale_log_copy");
    if ((env != NULL) && ((strcasecmp(env, "yes") == 0) || (strcasecmp(env, "true") == 0)))
    {
        no_maxscale_log_copy = true;
    }
    env = getenv("use_ipv6");
    if ((env != NULL) && ((strcasecmp(env, "yes") == 0) || (strcasecmp(env, "true") == 0)))
    {
        use_ipv6 = true;
    }

    env = getenv("backend_ssl");
    if (env != NULL && ((strcasecmp(env, "yes") == 0) || (strcasecmp(env, "true") == 0)))
    {
        backend_ssl = true;
    }
    else
    {
        backend_ssl = false;
    }

    env = getenv("smoke");
    if (env)
    {
        smoke = strcasecmp(env, "yes") == 0 || strcasecmp(env, "true") == 0;
    }

    env = getenv("threads");
    if ((env != NULL))
    {
        sscanf(env, "%d", &threads);
    }
    else
    {
        threads = 4;
    }

    env = getenv("use_snapshots");
    if (env != NULL && ((strcasecmp(env, "yes") == 0) || (strcasecmp(env, "true") == 0)))
    {
        use_snapshots = true;
    }
    else
    {
        use_snapshots = false;
    }
    env = getenv("take_snapshot_command");
    if (env != NULL)
    {
        sprintf(take_snapshot_command, "%s", env);
    }
    else
    {
        sprintf(take_snapshot_command, "exit 1");
    }
    env = getenv("revert_snapshot_command");
    if (env != NULL)
    {
        sprintf(revert_snapshot_command, "%s", env);
    }
    else
    {
        sprintf(revert_snapshot_command, "exit 1");
    }

    env = getenv("no_maxscale_start");
    if (env != NULL && ((strcasecmp(env, "yes") == 0) || (strcasecmp(env, "true") == 0)))
    {
        maxscale::start = false;
    }

    env = getenv("no_vm_revert");
    if ((env != NULL) && ((strcasecmp(env, "no") == 0) || (strcasecmp(env, "false") == 0)))
    {
        no_vm_revert = false;
    }

    env = getenv("use_valgrind");
    if ((env != NULL) && ((strcasecmp(env, "yes") == 0) || (strcasecmp(env, "true") == 0) ))
    {
        use_valgrind = true;
    }
}

void TestConnections::print_env()
{
    printf("Maxscale IP\t%s\n", maxscales->IP[0]);
    printf("Maxscale User name\t%s\n", maxscales->user_name);
    printf("Maxscale Password\t%s\n", maxscales->password);
    printf("Maxscale SSH key\t%s\n", maxscales->sshkey[0]);
    printf("Maxadmin password\t%s\n", maxscales->maxadmin_password[0]);
    printf("Access user\t%s\n", maxscales->access_user[0]);
    if (repl)
    {
        repl->print_env();
    }
    if (galera)
    {
        galera->print_env();
    }
}

const char* get_template_name(char* test_name)
{
    int i = 0;
    while (cnf_templates[i].test_name && strcmp(cnf_templates[i].test_name, test_name) != 0)
    {
        i++;
    }

    if (cnf_templates[i].test_name)
    {
        return cnf_templates[i].test_template;
    }

    printf("Failed to find configuration template for test '%s', using default template '%s'.\n",
           test_name,
           default_template);
    return default_template;
}

void TestConnections::process_template(int m, const char* template_name, const char* dest)
{
    struct stat stb;
    char str[4096];
    char template_file[1024];

    char extended_template_file[1024];

    sprintf(template_file, "%s/cnf/maxscale.cnf.template.%s", test_dir, template_name);
    sprintf(extended_template_file, "%s.%03d", template_file, m);

    if (stat(extended_template_file, &stb) == 0)
    {
        strcpy(template_file, extended_template_file);
    }
    tprintf("Template file is %s\n", template_file);

    std::stringstream ss;

    ss << "sed ";

    if (backend_ssl)
    {
        ss
            <<
            " -e \"s|type=server|type=server\\nssl=required\\nssl_cert=/###access_homedir###/certs/client-cert.pem\\nssl_key=/###access_homedir###/certs/client-key.pem\\nssl_ca_cert=/###access_homedir###/certs/ca.pem|g\" ";
    }

    ss << " -e \"s/###threads###/" << threads << "/\" ";

    Mariadb_nodes* mdn[2] {repl, galera};
    char* IPcnf;
    int mdn_n = galera ? 2 : 1;

    for (int j = 0; j < mdn_n; j++)
    {
        for (int i = 0; i < mdn[j]->N; i++)
        {
            if (mdn[j]->use_ipv6)
            {
                IPcnf = mdn[j]->IP6[i];
            }
            else
            {
                IPcnf = mdn[j]->IP[i];
            }
            sprintf(str,
                    " -e \"s/###%s_server_IP_%0d###/%s/\" ",
                    mdn[j]->prefix,
                    i + 1,
                    IPcnf);
            ss << str;

            sprintf(str,
                    " -e \"s/###%s_server_port_%0d###/%d/\" ",
                    mdn[j]->prefix,
                    i + 1,
                    mdn[j]->port[i]);
            ss << str;
        }

        mdn[j]->connect();
        execute_query(mdn[j]->nodes[0], "CREATE DATABASE IF NOT EXISTS test");
        mdn[j]->close_connections();
    }

    sprintf(str, " -e \"s/###access_user###/%s/g\" ", maxscales->access_user[m]);
    ss << str;

    sprintf(str, " -e \"s|###access_homedir###|%s|g\" ", maxscales->access_homedir[m]);
    ss << str;

    ss << template_file << " > maxscale.cnf";
    system(ss.str().c_str());

    maxscales->copy_to_node_legacy("maxscale.cnf", dest, m);
    // The config will now be in ~/maxscale.cnf and is moved into /etc before restarting maxscale
}

void TestConnections::init_maxscales()
{
    // Always initialize the first MaxScale
    init_maxscale(0);

    if (maxscale::multiple_maxscales)
    {
        for (int i = 1; i < maxscales->N; i++)
        {
            init_maxscale(i);
        }
    }
}

void TestConnections::init_maxscale(int m)
{
    const char* template_name = get_template_name(test_name);

    process_template(m, template_name, maxscales->access_homedir[m]);

    if (maxscales->ssh_node_f(m, true, "test -d %s/certs", maxscales->access_homedir[m]))
    {
        tprintf("SSL certificates not found, copying to maxscale");
        maxscales->ssh_node_f(m,
                              true,
                              "rm -rf %s/certs;mkdir -m a+wrx %s/certs;",
                              maxscales->access_homedir[m],
                              maxscales->access_homedir[m]);

        char str[4096];
        char dtr[4096];
        sprintf(str, "%s/ssl-cert/*", test_dir);
        sprintf(dtr, "%s/certs/", maxscales->access_homedir[m]);
        maxscales->copy_to_node_legacy(str, dtr, m);
        sprintf(str, "cp %s/ssl-cert/* .", test_dir);
        system(str);
        maxscales->ssh_node_f(m, true, "chmod -R a+rx %s;", maxscales->access_homedir[m]);
    }

    maxscales->ssh_node_f(m,
                          true,
                          "cp maxscale.cnf %s;"
                          "iptables -F INPUT;"
<<<<<<< HEAD
                          "rm -rf %s/*.log /tmp/core* /dev/shm/* /var/lib/maxscale/maxscale.cnf.d/ /var/lib/maxscale/*;"
                          "%s"
                          "maxctrl api get maxscale/debug/monitor_wait",
                          maxscales->maxscale_cnf[m],
                          maxscales->maxscale_log_dir[m],
                          maxscale::start ? "service maxscale restart;" : "");
}

void TestConnections::copy_one_mariadb_log(int i, std::string filename)
{
    int exit_code;
    char* mariadb_log = repl->ssh_node_output(i, "cat /var/lib/mysql/*.err 2>/dev/null", true, &exit_code);
    FILE* f = fopen(filename.c_str(), "w");

    if (f != NULL)
    {
        fwrite(mariadb_log, sizeof(char), strlen(mariadb_log), f);
        fclose(f);
=======
                          "rm -f %s/*;"
                          "rm -rf /tmp/core* /dev/shm/* /var/lib/maxscale/maxscale.cnf.d/ /var/lib/maxscale/*",
                          maxscales->access_homedir[m],
                          maxscales->access_homedir[m],
                          maxscales->access_homedir[m],
                          maxscale::start ? "killall -9 maxscale;" : "",
                          maxscales->maxscale_log_dir[m]);
    fflush(stdout);
    if (maxscale::start)
    {
        maxscales->restart_maxscale(m);
        fflush(stdout);
        int waits;

        for (waits = 0; waits < 15; waits++)
        {
            if (maxscales->ssh_node(m, "/bin/sh -c \"maxadmin help > /dev/null || exit 1\"", true) == 0)
            {
                break;
            }
            sleep(1);
        }

        if (waits > 0)
        {
            tprintf("Waited %d seconds for MaxScale to start", waits);
        }
>>>>>>> 8a0b6005
    }

    free(mariadb_log);
}

int TestConnections::copy_mariadb_logs(Mariadb_nodes* repl,
                                       const char* prefix,
                                       std::vector<std::thread>& threads)
{
    int local_result = 0;
<<<<<<< HEAD

    if (repl)
=======
    char * mariadb_log;
    FILE * f;
    int i, j;
    int exit_code;
    char str[4096];

    const int log_retrive_command_num = 3;
    const char * log_retrive_command[log_retrive_command_num] = {
        "cat /var/lib/mysql/*.err",
        "cat /var/log/syslog | grep mysql",
        "cat /var/log/messages | grep mysql"
    };

    if (repl == NULL) return local_result;

    sprintf(str, "mkdir -p LOGS/%s", test_name);
    system(str);
    for (i = 0; i < repl->N; i++)
>>>>>>> 8a0b6005
    {
        for (int i = 0; i < repl->N; i++)
        {
<<<<<<< HEAD
            if (strcmp(repl->IP[i], "127.0.0.1") != 0)      // Do not copy MariaDB logs in case of local
                                                            // backend
            {
                char str[4096];
                sprintf(str, "LOGS/%s/%s%d_mariadb_log", test_name, prefix, i);
                threads.emplace_back(&TestConnections::copy_one_mariadb_log, this, i, str);
=======
            for (j = 0; j < log_retrive_command_num; j++)
            {
                mariadb_log = repl->ssh_node_output(i, log_retrive_command[j], true, &exit_code);
                sprintf(str, "LOGS/%s/%s%d_mariadb_log_%d", test_name, prefix, i, j);
                f = fopen(str, "w");
                if (f != NULL)
                {
                    fwrite(mariadb_log, sizeof(char), strlen(mariadb_log), f);
                    fclose(f);
                }
                else
                {
                    printf("Error writing MariaDB log");
                    local_result = 1;
                }
                free(mariadb_log);
>>>>>>> 8a0b6005
            }
        }
    }

    return local_result;
}

int TestConnections::copy_all_logs()
{
    set_timeout(300);

    char str[PATH_MAX + 1];
    sprintf(str, "mkdir -p LOGS/%s", test_name);
    system(str);

    std::vector<std::thread> threads;

    if (!no_backend_log_copy)
    {
        copy_mariadb_logs(repl, "node", threads);
        copy_mariadb_logs(galera, "galera", threads);
    }

    int rv = 0;

    if (!no_maxscale_log_copy)
    {
        rv = copy_maxscale_logs(0);
    }

    for (auto& a : threads)
    {
        a.join();
    }

    return rv;
}
int TestConnections::copy_maxscale_logs(double timestamp)
{
    char log_dir[1024];
    char log_dir_i[1024];
    char sys[1024];
    if (timestamp == 0)
    {
        sprintf(log_dir, "LOGS/%s", test_name);
    }
    else
    {
        sprintf(log_dir, "LOGS/%s/%04f", test_name, timestamp);
    }
    for (int i = 0; i < maxscales->N; i++)
    {
        sprintf(log_dir_i, "%s/%03d", log_dir, i);
        sprintf(sys, "mkdir -p %s", log_dir_i);
        system(sys);
        if (strcmp(maxscales->IP[i], "127.0.0.1") != 0)
        {
            int rc = maxscales->ssh_node_f(i, true,
                                  "rm -rf %s/logs;"
                                  "mkdir %s/logs;"
                                  "cp %s/*.log %s/logs/;"
                                  "cp /tmp/core* %s/logs/;"
                                  "cp %s %s/logs/;"
                                  "chmod 777 -R %s/logs;"
                                  "ls /tmp/core* && exit 42;",
                                  maxscales->access_homedir[i],
                                  maxscales->access_homedir[i],
                                  maxscales->maxscale_log_dir[i],
                                  maxscales->access_homedir[i],
                                  maxscales->access_homedir[i],
                                  maxscales->maxscale_cnf[i],
                                  maxscales->access_homedir[i],
                                  maxscales->access_homedir[i]);
            sprintf(sys, "%s/logs/*", maxscales->access_homedir[i]);
            maxscales->copy_from_node(i, sys, log_dir_i);
            expect(rc != 42, "Test should not generate core files");
        }
        else
        {
            maxscales->ssh_node_f(i, true, "cp %s/*.logs %s/", maxscales->maxscale_log_dir[i], log_dir_i);
            maxscales->ssh_node_f(i, true, "cp /tmp/core* %s/", log_dir_i);
            maxscales->ssh_node_f(i, true, "cp %s %s/", maxscales->maxscale_cnf[i], log_dir_i);
            maxscales->ssh_node_f(i, true, "chmod a+r -R %s", log_dir_i);
        }
    }
    return 0;
}

int TestConnections::copy_all_logs_periodic()
{
    timeval t2;
    gettimeofday(&t2, NULL);
    double elapsedTime = (t2.tv_sec - start_time.tv_sec);
    elapsedTime += (double) (t2.tv_usec - start_time.tv_usec) / 1000000.0;

    return copy_maxscale_logs(elapsedTime);
}

int TestConnections::prepare_binlog(int m)
{
    char version_str[1024] = "";

    repl->connect();
    find_field(repl->nodes[0], "SELECT @@version", "@@version", version_str);
    tprintf("Master server version '%s'", version_str);

    if (*version_str
        && strstr(version_str, "10.0") == NULL
        && strstr(version_str, "10.1") == NULL
        && strstr(version_str, "10.2") == NULL)
    {
        add_result(maxscales->ssh_node_f(m,
                                         true,
                                         "sed -i \"s/,mariadb10-compatibility=1//\" %s",
                                         maxscales->maxscale_cnf[m]),
                   "Error editing maxscale.cnf");
    }

    if (!local_maxscale)
    {
        tprintf("Removing all binlog data from Maxscale node");
        add_result(maxscales->ssh_node_f(m, true, "rm -rf %s", maxscales->maxscale_binlog_dir[m]),
                   "Removing binlog data failed");

        tprintf("Creating binlog dir");
        add_result(maxscales->ssh_node_f(m, true, "mkdir -p %s", maxscales->maxscale_binlog_dir[m]),
                   "Creating binlog data dir failed");
        tprintf("Set 'maxscale' as a owner of binlog dir");
        add_result(maxscales->ssh_node_f(m,
                                         false,
                                         "%s mkdir -p %s; %s chown maxscale:maxscale -R %s",
                                         maxscales->access_sudo[m],
                                         maxscales->maxscale_binlog_dir[m],
                                         maxscales->access_sudo[m],
                                         maxscales->maxscale_binlog_dir[m]),
                   "directory ownership change failed");
    }
    else
    {
        perform_manual_action("Remove all local binlog data");
    }

    return 0;
}

int TestConnections::start_binlog(int m)
{
    char sys1[4096];
    MYSQL* binlog;
    char log_file[256];
    char log_pos[256];
    char cmd_opt[256];

    int i;
    int global_result = 0;
    bool no_pos;

    no_pos = repl->no_set_pos;

    switch (binlog_cmd_option)
    {
    case 1:
        sprintf(cmd_opt, "--binlog-checksum=CRC32");
        break;

    case 2:
        sprintf(cmd_opt, "--binlog-checksum=NONE");
        break;

    default:
        sprintf(cmd_opt, " ");
    }

    repl->stop_nodes();

    if (!local_maxscale)
    {
        binlog =
            open_conn_no_db(maxscales->binlog_port[m], maxscales->IP[m], repl->user_name, repl->password,
                            ssl);
        execute_query(binlog, "stop slave");
        execute_query(binlog, "reset slave all");
        mysql_close(binlog);

        tprintf("Stopping maxscale\n");
        add_result(maxscales->stop_maxscale(m), "Maxscale stopping failed\n");
    }
    else
    {
        perform_manual_action(
            "Perform the equivalent of 'STOP SLAVE; RESET SLAVE ALL' and stop local Maxscale");
    }

    for (i = 0; i < repl->N; i++)
    {
        repl->start_node(i, cmd_opt);
    }
    sleep(5);

    tprintf("Connecting to all backend nodes\n");
    repl->connect();

    tprintf("Stopping everything\n");
    for (i = 0; i < repl->N; i++)
    {
        execute_query(repl->nodes[i], "stop slave");
        execute_query(repl->nodes[i], "reset slave all");
        execute_query(repl->nodes[i], "reset master");
    }

    prepare_binlog(m);

    tprintf("Testing binlog when MariaDB is started with '%s' option\n", cmd_opt);

    if (!local_maxscale)
    {
        tprintf("ls binlog data dir on Maxscale node\n");
        add_result(maxscales->ssh_node_f(m, true, "ls -la %s/", maxscales->maxscale_binlog_dir[m]),
                   "ls failed\n");
    }

    if (binlog_master_gtid)
    {
        // GTID to connect real Master
        tprintf("GTID for connection 1st slave to master!\n");
        try_query(repl->nodes[1], "stop slave");
        try_query(repl->nodes[1], "SET @@global.gtid_slave_pos=''");
        sprintf(sys1,
                "CHANGE MASTER TO MASTER_HOST='%s', MASTER_PORT=%d, MASTER_USER='repl', MASTER_PASSWORD='repl', MASTER_USE_GTID=Slave_pos",
                repl->IP[0],
                repl->port[0]);
        try_query(repl->nodes[1], "%s", sys1);
        try_query(repl->nodes[1], "start slave");
    }
    else
    {
        tprintf("show master status\n");
        find_field(repl->nodes[0], (char*) "show master status", (char*) "File", &log_file[0]);
        find_field(repl->nodes[0], (char*) "show master status", (char*) "Position", &log_pos[0]);
        tprintf("Real master file: %s\n", log_file);
        tprintf("Real master pos : %s\n", log_pos);

        tprintf("Stopping first slave (node 1)\n");
        try_query(repl->nodes[1], "stop slave;");
        // repl->no_set_pos = true;
        repl->no_set_pos = false;
        tprintf("Configure first backend slave node to be slave of real master\n");
        repl->set_slave(repl->nodes[1], repl->IP[0], repl->port[0], log_file, log_pos);
    }

    if (!local_maxscale)
    {
        tprintf("Starting back Maxscale\n");
        add_result(maxscales->start_maxscale(m), "Maxscale start failed\n");
    }
    else
    {
        perform_manual_action("Start Maxscale");
    }

    tprintf("Connecting to MaxScale binlog router (with any DB)\n");
    binlog =
        open_conn_no_db(maxscales->binlog_port[m], maxscales->IP[m], repl->user_name, repl->password, ssl);

    add_result(mysql_errno(binlog), "Error connection to binlog router %s\n", mysql_error(binlog));

    if (binlog_master_gtid)
    {
        // GTID to connect real Master
        tprintf("GTID for connection binlog router to master!\n");
        try_query(binlog, "stop slave");
        try_query(binlog, "SET @@global.gtid_slave_pos=''");
        sprintf(sys1,
                "CHANGE MASTER TO MASTER_HOST='%s', MASTER_PORT=%d, MASTER_USER='repl', MASTER_PASSWORD='repl', MASTER_USE_GTID=Slave_pos",
                repl->IP[0],
                repl->port[0]);
        try_query(binlog, "%s", sys1);
    }
    else
    {
        repl->no_set_pos = true;
        tprintf("configuring Maxscale binlog router\n");
        repl->set_slave(binlog, repl->IP[0], repl->port[0], log_file, log_pos);
    }
    // ssl between binlog router and Master
    if (backend_ssl)
    {
        sprintf(sys1,
                "CHANGE MASTER TO master_ssl_cert='%s/certs/client-cert.pem', master_ssl_ca='%s/certs/ca.pem', master_ssl=1, master_ssl_key='%s/certs/client-key.pem'",
                maxscales->access_homedir[m],
                maxscales->access_homedir[m],
                maxscales->access_homedir[m]);
        tprintf("Configuring Master ssl: %s\n", sys1);
        try_query(binlog, "%s", sys1);
    }
    try_query(binlog, "start slave");
    try_query(binlog, "show slave status");

    if (binlog_slave_gtid)
    {
        tprintf("GTID for connection slaves to binlog router!\n");
        tprintf("Setup all backend nodes except first one to be slaves of binlog Maxscale node\n");
        fflush(stdout);
        for (i = 2; i < repl->N; i++)
        {
            try_query(repl->nodes[i], "stop slave");
            try_query(repl->nodes[i], "SET @@global.gtid_slave_pos=''");
            sprintf(sys1,
                    "CHANGE MASTER TO MASTER_HOST='%s', MASTER_PORT=%d, MASTER_USER='repl', MASTER_PASSWORD='repl', MASTER_USE_GTID=Slave_pos",
                    maxscales->IP[m],
                    maxscales->binlog_port[m]);
            try_query(repl->nodes[i], "%s", sys1);
            try_query(repl->nodes[i], "start slave");
        }
    }
    else
    {
        repl->no_set_pos = false;

        // get Master status from Maxscale binlog
        tprintf("show master status\n");
        find_field(binlog, (char*) "show master status", (char*) "File", &log_file[0]);
        find_field(binlog, (char*) "show master status", (char*) "Position", &log_pos[0]);

        tprintf("Maxscale binlog master file: %s\n", log_file);
        tprintf("Maxscale binlog master pos : %s\n", log_pos);

        tprintf("Setup all backend nodes except first one to be slaves of binlog Maxscale node\n");
        fflush(stdout);
        for (i = 2; i < repl->N; i++)
        {
            try_query(repl->nodes[i], "stop slave");
            repl->set_slave(repl->nodes[i], maxscales->IP[m], maxscales->binlog_port[m], log_file, log_pos);
        }
    }

    repl->close_connections();
    try_query(binlog, "show slave status");
    mysql_close(binlog);
    repl->no_set_pos = no_pos;
    return global_result;
}

bool TestConnections::replicate_from_master(int m)
{
    bool rval = true;

    /** Stop the binlogrouter */
    MYSQL* conn = open_conn_no_db(maxscales->binlog_port[m],
                                  maxscales->IP[m],
                                  repl->user_name,
                                  repl->password,
                                  ssl);
    execute_query_silent(conn, "stop slave");
    mysql_close(conn);

    repl->execute_query_all_nodes("STOP SLAVE");

    /** Clean up MaxScale directories */
    maxscales->stop_maxscale(m);
    prepare_binlog(m);
    maxscales->start_maxscale(m);

    char log_file[256] = "";
    char log_pos[256] = "4";

    repl->connect();
    execute_query(repl->nodes[0], "RESET MASTER");

    conn = open_conn_no_db(maxscales->binlog_port[m], maxscales->IP[m], repl->user_name, repl->password, ssl);

    if (find_field(repl->nodes[0], "show master status", "File", log_file)
        || repl->set_slave(conn, repl->IP[0], repl->port[0], log_file, log_pos)
        || execute_query(conn, "start slave"))
    {
        rval = false;
    }

    mysql_close(conn);

    return rval;
}

void TestConnections::revert_replicate_from_master()
{
    char log_file[256] = "";

    repl->connect();
    execute_query(repl->nodes[0], "RESET MASTER");
    find_field(repl->nodes[0], "show master status", "File", log_file);

    for (int i = 1; i < repl->N; i++)
    {
        repl->set_slave(repl->nodes[i], repl->IP[0], repl->port[0], log_file, (char*)"4");
        execute_query(repl->nodes[i], "start slave");
    }
}

int TestConnections::start_mm(int m)
{
    int i;
    char log_file1[256];
    char log_pos1[256];
    char log_file2[256];
    char log_pos2[256];

    tprintf("Stopping maxscale\n");
    int global_result = maxscales->stop_maxscale(m);

    tprintf("Stopping all backend nodes\n");
    global_result += repl->stop_nodes();

    for (i = 0; i < 2; i++)
    {
        tprintf("Starting back node %d\n", i);
        global_result += repl->start_node(i, (char*) "");
    }

    repl->connect();
    for (i = 0; i < 2; i++)
    {
        execute_query(repl->nodes[i], "stop slave");
        execute_query(repl->nodes[i], "reset master");
    }

    execute_query(repl->nodes[0], "SET GLOBAL READ_ONLY=ON");

    find_field(repl->nodes[0], (char*) "show master status", (char*) "File", log_file1);
    find_field(repl->nodes[0], (char*) "show master status", (char*) "Position", log_pos1);

    find_field(repl->nodes[1], (char*) "show master status", (char*) "File", log_file2);
    find_field(repl->nodes[1], (char*) "show master status", (char*) "Position", log_pos2);

    repl->set_slave(repl->nodes[0], repl->IP[1], repl->port[1], log_file2, log_pos2);
    repl->set_slave(repl->nodes[1], repl->IP[0], repl->port[0], log_file1, log_pos1);

    repl->close_connections();

    tprintf("Starting back Maxscale\n");
    global_result += maxscales->start_maxscale(m);

    return global_result;
}

bool TestConnections::log_matches(int m, const char* pattern)
{

    // Replace single quotes with wildcard characters, should solve most problems
    std::string p = pattern;
    for (auto& a : p)
    {
        if (a == '\'')
        {
            a = '.';
        }
    }

    return maxscales->ssh_node_f(m, true, "grep '%s' /var/log/maxscale/maxscale*.log", p.c_str()) == 0;
}

void TestConnections::log_includes(int m, const char* pattern)
{
    add_result(!log_matches(m, pattern), "Log does not match pattern '%s'", pattern);
}

void TestConnections::log_excludes(int m, const char* pattern)
{
    add_result(log_matches(m, pattern), "Log matches pattern '%s'", pattern);
}

static int read_log(const char* name, char** err_log_content_p)
{
    FILE* f;
    *err_log_content_p = NULL;
    char* err_log_content;
    f = fopen(name, "rb");
    if (f != NULL)
    {

        int prev = ftell(f);
        fseek(f, 0L, SEEK_END);
        long int size = ftell(f);
        fseek(f, prev, SEEK_SET);
        err_log_content = (char*)malloc(size + 2);
        if (err_log_content != NULL)
        {
            fread(err_log_content, 1, size, f);
            for (int i = 0; i < size; i++)
            {
                if (err_log_content[i] == 0)
                {
                    // printf("null detected at position %d\n", i);
                    err_log_content[i] = '\n';
                }
            }
            // printf("s=%ld\n", strlen(err_log_content));
            err_log_content[size] = '\0';
            // printf("s=%ld\n", strlen(err_log_content));
            * err_log_content_p = err_log_content;
            fclose(f);
            return 0;
        }
        else
        {
            printf("Error allocationg memory for the log\n");
            return 1;
        }
    }
    else
    {
        printf ("Error reading log %s \n", name);
        return 1;
    }
}

int TestConnections::find_connected_slave(int m, int* global_result)
{
    int conn_num;
    int all_conn = 0;
    int current_slave = -1;
    repl->connect();
    for (int i = 0; i < repl->N; i++)
    {
        conn_num = get_conn_num(repl->nodes[i], maxscales->ip(m), maxscales->hostname[m], (char*) "test");
        tprintf("connections to %d: %u\n", i, conn_num);
        if ((i == 0) && (conn_num != 1))
        {
            tprintf("There is no connection to master\n");
            *global_result = 1;
        }
        all_conn += conn_num;
        if ((i != 0) && (conn_num != 0))
        {
            current_slave = i;
        }
    }
    if (all_conn != 2)
    {
        tprintf("total number of connections is not 2, it is %d\n", all_conn);
        *global_result = 1;
    }
    tprintf("Now connected slave node is %d (%s)\n", current_slave, repl->IP[current_slave]);
    repl->close_connections();
    return current_slave;
}

int TestConnections::find_connected_slave1(int m)
{
    int conn_num;
    int all_conn = 0;
    int current_slave = -1;
    repl->connect();
    for (int i = 0; i < repl->N; i++)
    {
        conn_num = get_conn_num(repl->nodes[i], maxscales->ip(m), maxscales->hostname[m], (char*) "test");
        tprintf("connections to %d: %u\n", i, conn_num);
        all_conn += conn_num;
        if ((i != 0) && (conn_num != 0))
        {
            current_slave = i;
        }
    }
    tprintf("Now connected slave node is %d (%s)\n", current_slave, repl->IP[current_slave]);
    repl->close_connections();
    return current_slave;
}

int TestConnections::check_maxscale_processes(int m, int expected)
{
    int exit_code;
<<<<<<< HEAD
    char* maxscale_num = maxscales->ssh_node_output(m,
                                                    "ps -C maxscale | grep maxscale | wc -l",
                                                    false,
                                                    &exit_code);
=======
    const char * ps_cmd;
    if (use_valgrind)
    {
        ps_cmd = "ps ax | grep valgrind | grep maxscale | grep -v grep | wc -l";
    }
    else
    {
        ps_cmd = "ps -C maxscale | grep maxscale | wc -l";
    }
    char* maxscale_num = maxscales->ssh_node_output(m, ps_cmd, false,
                         &exit_code);
>>>>>>> 8a0b6005
    if ((maxscale_num == NULL) || (exit_code != 0))
    {
        return -1;
    }
    char* nl = strchr(maxscale_num, '\n');
    if (nl)
    {
        *nl = '\0';
    }

    if (atoi(maxscale_num) != expected)
    {
        tprintf("%s maxscale processes detected, trying again in 5 seconds\n", maxscale_num);
        sleep(5);
<<<<<<< HEAD
        maxscale_num = maxscales->ssh_node_output(m,
                                                  "ps -C maxscale | grep maxscale | wc -l",
                                                  false,
                                                  &exit_code);
=======
        maxscale_num = maxscales->ssh_node_output(m, ps_cmd, false, &exit_code);
>>>>>>> 8a0b6005
        if (atoi(maxscale_num) != expected)
        {
            add_result(1, "Number of MaxScale processes is not %d, it is %s\n", expected, maxscale_num);
        }
    }

    return exit_code;
}

int TestConnections::stop_maxscale(int m)
{
    int res = maxscales->stop_maxscale(m);
    check_maxscale_processes(m, 0);
    fflush(stdout);
    return res;
}

int TestConnections::start_maxscale(int m)
{
    int res = maxscales->start_maxscale(m);
    check_maxscale_processes(m, 1);
    fflush(stdout);
    return res;
}

int TestConnections::check_maxscale_alive(int m)
{
    int gr = global_result;
    set_timeout(10);
    tprintf("Connecting to Maxscale\n");
    add_result(maxscales->connect_maxscale(m), "Can not connect to Maxscale\n");
    tprintf("Trying simple query against all sevices\n");
    tprintf("RWSplit \n");
    set_timeout(10);
    try_query(maxscales->conn_rwsplit[m], "show databases;");
    tprintf("ReadConn Master \n");
    set_timeout(10);
    try_query(maxscales->conn_master[m], "show databases;");
    tprintf("ReadConn Slave \n");
    set_timeout(10);
    try_query(maxscales->conn_slave[m], "show databases;");
    set_timeout(10);
    maxscales->close_maxscale_connections(m);
    add_result(global_result - gr, "Maxscale is not alive\n");
    stop_timeout();
    check_maxscale_processes(m, 1);

    return global_result - gr;
}

int TestConnections::test_maxscale_connections(int m, bool rw_split, bool rc_master, bool rc_slave)
{
    int rval = 0;
    int rc;

    tprintf("Testing RWSplit, expecting %s\n", (rw_split ? "success" : "failure"));
    rc = execute_query(maxscales->conn_rwsplit[m], "select 1");
    if ((rc == 0) != rw_split)
    {
        tprintf("Error: Query %s\n", (rw_split ? "failed" : "succeeded"));
        rval++;
    }

    tprintf("Testing ReadConnRoute Master, expecting %s\n", (rc_master ? "success" : "failure"));
    rc = execute_query(maxscales->conn_master[m], "select 1");
    if ((rc == 0) != rc_master)
    {
        tprintf("Error: Query %s", (rc_master ? "failed" : "succeeded"));
        rval++;
    }

    tprintf("Testing ReadConnRoute Slave, expecting %s\n", (rc_slave ? "success" : "failure"));
    rc = execute_query(maxscales->conn_slave[m], "select 1");
    if ((rc == 0) != rc_slave)
    {
        tprintf("Error: Query %s", (rc_slave ? "failed" : "succeeded"));
        rval++;
    }
    return rval;
}


int TestConnections::create_connections(int m,
                                        int conn_N,
                                        bool rwsplit_flag,
                                        bool master_flag,
                                        bool slave_flag,
                                        bool galera_flag)
{
    int i;
    int local_result = 0;
    MYSQL* rwsplit_conn[conn_N];
    MYSQL* master_conn[conn_N];
    MYSQL* slave_conn[conn_N];
    MYSQL* galera_conn[conn_N];


    tprintf("Opening %d connections to each router\n", conn_N);
    for (i = 0; i < conn_N; i++)
    {
        set_timeout(20);

        if (verbose)
        {
            tprintf("opening %d-connection: ", i + 1);
        }

        if (rwsplit_flag)
        {
            if (verbose)
            {
                printf("RWSplit \t");
            }

            rwsplit_conn[i] = maxscales->open_rwsplit_connection(m);
            if (!rwsplit_conn[i])
            {
                local_result++;
                tprintf("RWSplit connection failed\n");
            }
        }
        if (master_flag)
        {
            if (verbose)
            {
                printf("ReadConn master \t");
            }

            master_conn[i] = maxscales->open_readconn_master_connection(m);
            if (mysql_errno(master_conn[i]) != 0)
            {
                local_result++;
                tprintf("ReadConn master connection failed, error: %s\n", mysql_error(master_conn[i]));
            }
        }
        if (slave_flag)
        {
            if (verbose)
            {
                printf("ReadConn slave \t");
            }

            slave_conn[i] = maxscales->open_readconn_slave_connection(m);
            if (mysql_errno(slave_conn[i]) != 0)
            {
                local_result++;
                tprintf("ReadConn slave connection failed, error: %s\n", mysql_error(slave_conn[i]));
            }
        }
        if (galera_flag)
        {
            if (verbose)
            {
                printf("Galera \n");
            }

            galera_conn[i] =
                open_conn(4016, maxscales->IP[m], maxscales->user_name, maxscales->password, ssl);
            if (mysql_errno(galera_conn[i]) != 0)
            {
                local_result++;
                tprintf("Galera connection failed, error: %s\n", mysql_error(galera_conn[i]));
            }
        }
    }
    for (i = 0; i < conn_N; i++)
    {
        set_timeout(20);

        if (verbose)
        {
            tprintf("Trying query against %d-connection: ", i + 1);
        }

        if (rwsplit_flag)
        {
            if (verbose)
            {
                tprintf("RWSplit \t");
            }
            local_result += execute_query(rwsplit_conn[i], "select 1;");
        }
        if (master_flag)
        {
            if (verbose)
            {
                tprintf("ReadConn master \t");
            }
            local_result += execute_query(master_conn[i], "select 1;");
        }
        if (slave_flag)
        {
            if (verbose)
            {
                tprintf("ReadConn slave \t");
            }
            local_result += execute_query(slave_conn[i], "select 1;");
        }
        if (galera_flag)
        {
            if (verbose)
            {
                tprintf("Galera \n");
            }
            local_result += execute_query(galera_conn[i], "select 1;");
        }
    }

    // global_result += check_pers_conn(Test, pers_conn_expected);
    tprintf("Closing all connections\n");
    for (i = 0; i < conn_N; i++)
    {
        set_timeout(20);
        if (rwsplit_flag)
        {
            mysql_close(rwsplit_conn[i]);
        }
        if (master_flag)
        {
            mysql_close(master_conn[i]);
        }
        if (slave_flag)
        {
            mysql_close(slave_conn[i]);
        }
        if (galera_flag)
        {
            mysql_close(galera_conn[i]);
        }
    }
    stop_timeout();

    return local_result;
}

int TestConnections::get_client_ip(int m, char* ip)
{
    MYSQL* conn;
    MYSQL_RES* res;
    MYSQL_ROW row;
    int ret = 1;
    unsigned long long int rows;
    unsigned long long int i;

    maxscales->connect_rwsplit(m);
    if (execute_query(maxscales->conn_rwsplit[m],
                      "CREATE DATABASE IF NOT EXISTS db_to_check_client_ip") != 0)
    {
        return ret;
    }
    maxscales->close_rwsplit(m);
    conn = open_conn_db(maxscales->rwsplit_port[m],
                        maxscales->IP[m],
                        (char*) "db_to_check_client_ip",
                        maxscales->user_name,
                        maxscales->password,
                        ssl);

    if (conn != NULL)
    {
        if (mysql_query(conn, "show processlist;") != 0)
        {
            printf("Error: can't execute SQL-query: show processlist\n");
            printf("%s\n\n", mysql_error(conn));
        }
        else
        {
            res = mysql_store_result(conn);
            if (res == NULL)
            {
                printf("Error: can't get the result description\n");
            }
            else
            {
                mysql_num_fields(res);
                rows = mysql_num_rows(res);
                for (i = 0; i < rows; i++)
                {
                    row = mysql_fetch_row(res);
                    if ((row[2] != NULL ) && (row[3] != NULL))
                    {
                        if (strstr(row[3], "db_to_check_client_ip") != NULL)
                        {
                            ret = 0;
                            strcpy(ip, row[2]);
                        }
                    }
                }
            }
            mysql_free_result(res);
        }
        execute_query(maxscales->conn_rwsplit[m], "DROP DATABASE db_to_check_client_ip");
    }

    mysql_close(conn);
    return ret;
}

int TestConnections::set_timeout(long int timeout_seconds)
{
    if (enable_timeouts)
    {
        timeout = timeout_seconds;
    }
    return 0;
}

int TestConnections::set_log_copy_interval(long int interval_seconds)
{
    log_copy_to_go = interval_seconds;
    log_copy_interval = interval_seconds;
    return 0;
}

int TestConnections::stop_timeout()
{
    timeout = 999999999;
    return 0;
}

void TestConnections::tprintf(const char* format, ...)
{
    timeval t2;
    gettimeofday(&t2, NULL);
    double elapsedTime = (t2.tv_sec - start_time.tv_sec);
    elapsedTime += (double) (t2.tv_usec - start_time.tv_usec) / 1000000.0;

    struct tm tm_now;
    localtime_r(&t2.tv_sec, &tm_now);
    unsigned int msec = t2.tv_usec / 1000;

    printf("%02u:%02u:%02u.%03u %04f: ", tm_now.tm_hour, tm_now.tm_min, tm_now.tm_sec, msec, elapsedTime);

    va_list argp;
    va_start(argp, format);
    vprintf(format, argp);
    va_end(argp);

    /** Add a newline if the message doesn't have one */
    if (format[strlen(format) - 1] != '\n')
    {
        printf("\n");
    }

    fflush(stdout);
    fflush(stderr);
}

int TestConnections::get_master_server_id(int m)
{
    int master_id = -1;
    MYSQL* conn = maxscales->open_rwsplit_connection(m);
    char str[100];
    if (find_field(conn, "SELECT @@server_id, @@last_insert_id;", "@@server_id", str) == 0)
    {
        char* endptr = NULL;
        auto colvalue = strtol(str, &endptr, 0);
        if (endptr && *endptr == '\0')
        {
            master_id = colvalue;
        }
    }
    mysql_close(conn);
    return master_id;
}
void* timeout_thread(void* ptr)
{
    TestConnections* Test = (TestConnections*) ptr;
    struct timespec tim;
    while (Test->timeout > 0)
    {
        tim.tv_sec = 1;
        tim.tv_nsec = 0;
        nanosleep(&tim, NULL);
        Test->timeout--;
    }
    Test->tprintf("\n **** Timeout! *** \n");
    Test->~TestConnections();
    exit(250);
}

void* log_copy_thread(void* ptr)
{
    TestConnections* Test = (TestConnections*) ptr;
    struct timespec tim;
    while (true)
    {
        while (Test->log_copy_to_go > 0)
        {
            tim.tv_sec = 1;
            tim.tv_nsec = 0;
            nanosleep(&tim, NULL);
            Test->log_copy_to_go--;
        }
        Test->log_copy_to_go = Test->log_copy_interval;
        Test->tprintf("\n **** Copying all logs *** \n");
        Test->copy_all_logs_periodic();
    }

    return NULL;
}

int TestConnections::insert_select(int m, int N)
{
    int result = 0;

    tprintf("Create t1\n");
    set_timeout(30);
    create_t1(maxscales->conn_rwsplit[m]);

    tprintf("Insert data into t1\n");
    set_timeout(N * 16 + 30);
    insert_into_t1(maxscales->conn_rwsplit[m], N);
    stop_timeout();
    repl->sync_slaves();

    tprintf("SELECT: rwsplitter\n");
    set_timeout(30);
    result += select_from_t1(maxscales->conn_rwsplit[m], N);

    tprintf("SELECT: master\n");
    set_timeout(30);
    result += select_from_t1(maxscales->conn_master[m], N);

    tprintf("SELECT: slave\n");
    set_timeout(30);
    result += select_from_t1(maxscales->conn_slave[m], N);

    return result;
}

int TestConnections::use_db(int m, char* db)
{
    int local_result = 0;
    char sql[100];

    sprintf(sql, "USE %s;", db);
    set_timeout(20);
    tprintf("selecting DB '%s' for rwsplit\n", db);
    local_result += execute_query(maxscales->conn_rwsplit[m], "%s", sql);
    tprintf("selecting DB '%s' for readconn master\n", db);
    local_result += execute_query(maxscales->conn_slave[m], "%s", sql);
    tprintf("selecting DB '%s' for readconn slave\n", db);
    local_result += execute_query(maxscales->conn_master[m], "%s", sql);
    for (int i = 0; i < repl->N; i++)
    {
        tprintf("selecting DB '%s' for direct connection to node %d\n", db, i);
        local_result += execute_query(repl->nodes[i], "%s", sql);
    }
    return local_result;
}

int TestConnections::check_t1_table(int m, bool presence, char* db)
{
    const char* expected = presence ? "" : "NOT";
    const char* actual = presence ? "NOT" : "";
    int start_result = global_result;

    add_result(use_db(m, db), "use db failed\n");
    stop_timeout();
    repl->sync_slaves();

    tprintf("Checking: table 't1' should %s be found in '%s' database\n", expected, db);
    set_timeout(30);
    int exists = check_if_t1_exists(maxscales->conn_rwsplit[m]);

    if (exists == presence)
    {
        tprintf("RWSplit: ok\n");
    }
    else
    {
        add_result(1, "Table t1 is %s found in '%s' database using RWSplit\n", actual, db);
    }

    set_timeout(30);
    exists = check_if_t1_exists(maxscales->conn_master[m]);

    if (exists == presence)
    {
        tprintf("ReadConn master: ok\n");
    }
    else
    {
        add_result(1,
                   "Table t1 is %s found in '%s' database using Readconnrouter with router option master\n",
                   actual,
                   db);
    }

    set_timeout(30);
    exists = check_if_t1_exists(maxscales->conn_slave[m]);

    if (exists == presence)
    {
        tprintf("ReadConn slave: ok\n");
    }
    else
    {
        add_result(1,
                   "Table t1 is %s found in '%s' database using Readconnrouter with router option slave\n",
                   actual,
                   db);
    }


    for (int i = 0; i < repl->N; i++)
    {
        set_timeout(30);
        exists = check_if_t1_exists(repl->nodes[i]);
        if (exists == presence)
        {
            tprintf("Node %d: ok\n", i);
        }
        else
        {
            add_result(1,
                       "Table t1 is %s found in '%s' database using direct connect to node %d\n",
                       actual,
                       db,
                       i);
        }
    }

    stop_timeout();

    return global_result - start_result;
}

int TestConnections::try_query(MYSQL* conn, const char* format, ...)
{
    va_list valist;

    va_start(valist, format);
    int message_len = vsnprintf(NULL, 0, format, valist);
    va_end(valist);

    char sql[message_len + 1];

    va_start(valist, format);
    vsnprintf(sql, sizeof(sql), format, valist);
    va_end(valist);

    int res = execute_query_silent(conn, sql, false);
    add_result(res,
               "Query '%.*s%s' failed!\n",
               message_len < 100 ? message_len : 100,
               sql,
               message_len < 100 ? "" : "...");
    return res;
}

int TestConnections::try_query_all(int m, const char* sql)
{
    return try_query(maxscales->conn_rwsplit[m], "%s", sql)
           + try_query(maxscales->conn_master[m], "%s", sql)
           + try_query(maxscales->conn_slave[m], "%s", sql);
}

StringSet TestConnections::get_server_status(const char* name)
{
    std::set<std::string> rval;
    int rc;
    char* res = maxscales->ssh_node_output_f(0, true, &rc, "maxadmin list servers|grep \'%s\'", name);
    char* pipe = strrchr(res, '|');

    if (res && pipe)
    {
        pipe++;
        char* tok = strtok(pipe, ",");

        while (tok)
        {
            char* p = tok;
            char* end = strchr(tok, '\n');
            if (!end)
            {
                end = strchr(tok, '\0');
            }

            // Trim leading whitespace
            while (p < end && isspace(*p))
            {
                p++;
            }

            // Trim trailing whitespace
            while (end > tok && isspace(*end))
            {
                *end-- = '\0';
            }

            rval.insert(p);
            tok = strtok(NULL, ",\n");
        }

        free(res);
    }

    return rval;
}

int TestConnections::list_dirs(int m)
{
    for (int i = 0; i < repl->N; i++)
    {
        tprintf("ls on node %d\n", i);
        repl->ssh_node(i, (char*) "ls -la /var/lib/mysql", true);
        fflush(stdout);
    }
    tprintf("ls maxscale \n");
    maxscales->ssh_node(m, "ls -la /var/lib/maxscale/", true);
    fflush(stdout);
    return 0;
}

void TestConnections::check_current_operations(int m, int value)
{
    char value_str[512];
    sprintf(value_str, "%d", value);

    for (int i = 0; i < repl->N; i++)
    {
        char command[512];
        sprintf(command, "show server server%d", i + 1);
        add_result(maxscales->check_maxadmin_param(m, command, "Current no. of operations:", value_str),
                   "Current no. of operations is not %s",
                   value_str);
    }
}

void TestConnections::check_current_connections(int m, int value)
{
    char value_str[512];
    sprintf(value_str, "%d", value);

    for (int i = 0; i < repl->N; i++)
    {
        char command[512];
        sprintf(command, "show server server%d", i + 1);
        add_result(maxscales->check_maxadmin_param(m, command, "Current no. of conns:", value_str),
                   "Current no. of conns is not %s",
                   value_str);
    }
}

int TestConnections::take_snapshot(char* snapshot_name)
{
    char str[strlen(take_snapshot_command) + strlen(snapshot_name) + 2];
    sprintf(str, "%s %s", take_snapshot_command, snapshot_name);
    return system(str);
}

int TestConnections::revert_snapshot(char* snapshot_name)
{
    char str[strlen(revert_snapshot_command) + strlen(snapshot_name) + 2];
    sprintf(str, "%s %s", revert_snapshot_command, snapshot_name);
    return system(str);
}

bool TestConnections::test_bad_config(int m, const char* config)
{
    process_template(m, config, "/tmp/");

    // Set the timeout to prevent hangs with configurations that work
    set_timeout(20);

    return maxscales->ssh_node_f(m,
                                 true,
                                 "cp /tmp/maxscale.cnf /etc/maxscale.cnf; pkill -9 maxscale; "
                                 "maxscale -U maxscale -lstdout &> /dev/null && sleep 1 && pkill -9 maxscale")
           == 0;
}

std::string dump_status(const StringSet& current, const StringSet& expected)
{
    std::stringstream ss;
    ss << "Current status: (";

    for (const auto& a : current)
    {
        ss << a << ",";
    }

    ss << ") Expected status: (";

    for (const auto& a : expected)
    {
        ss << a << ",";
    }

    ss << ")";

    return ss.str();
}<|MERGE_RESOLUTION|>--- conflicted
+++ resolved
@@ -9,6 +9,7 @@
 #include <sys/stat.h>
 #include <iostream>
 #include <sstream>
+#include <fstream>
 #include <maxbase/stacktrace.hh>
 
 #include "mariadb_func.h"
@@ -87,7 +88,6 @@
     maxscale::required_galera_version = version;
 }
 
-<<<<<<< HEAD
 void TestConnections::require_galera(bool value)
 {
     maxscale::require_galera = value;
@@ -121,26 +121,7 @@
     , no_vm_revert(true)
     , threads(4)
     , use_ipv6(false)
-=======
-TestConnections::TestConnections(int argc, char *argv[]):
-    enable_timeouts(true),
-    global_result(0),
-    use_snapshots(false),
-    no_backend_log_copy(false),
-    no_maxscale_log_copy(false),
-    verbose(false),
-    smoke(true),
-    binlog_cmd_option(0),
-    ssl(false),
-    backend_ssl(false),
-    binlog_master_gtid(false),
-    binlog_slave_gtid(false),
-    no_galera(false),
-    no_vm_revert(true),
-    threads(4),
-    use_ipv6(false),
-    use_valgrind(false)
->>>>>>> 8a0b6005
+    , use_valgrind(false)
 {
     std::ios::sync_with_stdio(true);
     signal_set(SIGSEGV, sigfatal_handler);
@@ -432,7 +413,7 @@
         {
             stop_maxscale(i);
         }
-        sleep(15); // sleep to let logs be written do disks
+        sleep(15);      // sleep to let logs be written do disks
     }
 
     copy_all_logs();
@@ -513,24 +494,14 @@
 
 void TestConnections::read_env()
 {
-<<<<<<< HEAD
-
     char* env;
-=======
-    char *env;
->>>>>>> 8a0b6005
 
     if (verbose)
     {
         printf("Reading test setup configuration from environmental variables\n");
     }
 
-<<<<<<< HEAD
-
     // env = getenv("get_logs_command"); if (env != NULL) {sprintf(get_logs_command, "%s", env);}
-=======
-    //env = getenv("get_logs_command"); if (env != NULL) {sprintf(get_logs_command, "%s", env);}
->>>>>>> 8a0b6005
 
     env = getenv("sysbench_dir");
     if (env != NULL)
@@ -640,7 +611,7 @@
     }
 
     env = getenv("use_valgrind");
-    if ((env != NULL) && ((strcasecmp(env, "yes") == 0) || (strcasecmp(env, "true") == 0) ))
+    if ((env != NULL) && ((strcasecmp(env, "yes") == 0) || (strcasecmp(env, "true") == 0)))
     {
         use_valgrind = true;
     }
@@ -805,7 +776,6 @@
                           true,
                           "cp maxscale.cnf %s;"
                           "iptables -F INPUT;"
-<<<<<<< HEAD
                           "rm -rf %s/*.log /tmp/core* /dev/shm/* /var/lib/maxscale/maxscale.cnf.d/ /var/lib/maxscale/*;"
                           "%s"
                           "maxctrl api get maxscale/debug/monitor_wait",
@@ -816,104 +786,42 @@
 
 void TestConnections::copy_one_mariadb_log(int i, std::string filename)
 {
-    int exit_code;
-    char* mariadb_log = repl->ssh_node_output(i, "cat /var/lib/mysql/*.err 2>/dev/null", true, &exit_code);
-    FILE* f = fopen(filename.c_str(), "w");
-
-    if (f != NULL)
-    {
-        fwrite(mariadb_log, sizeof(char), strlen(mariadb_log), f);
-        fclose(f);
-=======
-                          "rm -f %s/*;"
-                          "rm -rf /tmp/core* /dev/shm/* /var/lib/maxscale/maxscale.cnf.d/ /var/lib/maxscale/*",
-                          maxscales->access_homedir[m],
-                          maxscales->access_homedir[m],
-                          maxscales->access_homedir[m],
-                          maxscale::start ? "killall -9 maxscale;" : "",
-                          maxscales->maxscale_log_dir[m]);
-    fflush(stdout);
-    if (maxscale::start)
-    {
-        maxscales->restart_maxscale(m);
-        fflush(stdout);
-        int waits;
-
-        for (waits = 0; waits < 15; waits++)
-        {
-            if (maxscales->ssh_node(m, "/bin/sh -c \"maxadmin help > /dev/null || exit 1\"", true) == 0)
-            {
-                break;
-            }
-            sleep(1);
-        }
-
-        if (waits > 0)
-        {
-            tprintf("Waited %d seconds for MaxScale to start", waits);
-        }
->>>>>>> 8a0b6005
-    }
-
-    free(mariadb_log);
-}
-
-int TestConnections::copy_mariadb_logs(Mariadb_nodes* repl,
-                                       const char* prefix,
-                                       std::vector<std::thread>& threads)
-{
-    int local_result = 0;
-<<<<<<< HEAD
-
-    if (repl)
-=======
-    char * mariadb_log;
-    FILE * f;
-    int i, j;
-    int exit_code;
-    char str[4096];
-
-    const int log_retrive_command_num = 3;
-    const char * log_retrive_command[log_retrive_command_num] = {
+    auto log_retrive_commands =
+    {
         "cat /var/lib/mysql/*.err",
         "cat /var/log/syslog | grep mysql",
         "cat /var/log/messages | grep mysql"
     };
 
-    if (repl == NULL) return local_result;
-
-    sprintf(str, "mkdir -p LOGS/%s", test_name);
-    system(str);
-    for (i = 0; i < repl->N; i++)
->>>>>>> 8a0b6005
+    int j = 1;
+
+    for (auto cmd : log_retrive_commands)
+    {
+        std::ofstream outfile(filename + std::to_string(j++));
+
+        if (outfile)
+        {
+            outfile << repl->ssh_output(cmd, i).second;
+        }
+    }
+}
+
+int TestConnections::copy_mariadb_logs(Mariadb_nodes* repl,
+                                       const char* prefix,
+                                       std::vector<std::thread>& threads)
+{
+    int local_result = 0;
+
+    if (repl)
     {
         for (int i = 0; i < repl->N; i++)
         {
-<<<<<<< HEAD
-            if (strcmp(repl->IP[i], "127.0.0.1") != 0)      // Do not copy MariaDB logs in case of local
-                                                            // backend
+            // Do not copy MariaDB logs in case of local backend
+            if (strcmp(repl->IP[i], "127.0.0.1") != 0)
             {
                 char str[4096];
                 sprintf(str, "LOGS/%s/%s%d_mariadb_log", test_name, prefix, i);
                 threads.emplace_back(&TestConnections::copy_one_mariadb_log, this, i, str);
-=======
-            for (j = 0; j < log_retrive_command_num; j++)
-            {
-                mariadb_log = repl->ssh_node_output(i, log_retrive_command[j], true, &exit_code);
-                sprintf(str, "LOGS/%s/%s%d_mariadb_log_%d", test_name, prefix, i, j);
-                f = fopen(str, "w");
-                if (f != NULL)
-                {
-                    fwrite(mariadb_log, sizeof(char), strlen(mariadb_log), f);
-                    fclose(f);
-                }
-                else
-                {
-                    printf("Error writing MariaDB log");
-                    local_result = 1;
-                }
-                free(mariadb_log);
->>>>>>> 8a0b6005
             }
         }
     }
@@ -972,21 +880,21 @@
         if (strcmp(maxscales->IP[i], "127.0.0.1") != 0)
         {
             int rc = maxscales->ssh_node_f(i, true,
-                                  "rm -rf %s/logs;"
-                                  "mkdir %s/logs;"
-                                  "cp %s/*.log %s/logs/;"
-                                  "cp /tmp/core* %s/logs/;"
-                                  "cp %s %s/logs/;"
-                                  "chmod 777 -R %s/logs;"
-                                  "ls /tmp/core* && exit 42;",
-                                  maxscales->access_homedir[i],
-                                  maxscales->access_homedir[i],
-                                  maxscales->maxscale_log_dir[i],
-                                  maxscales->access_homedir[i],
-                                  maxscales->access_homedir[i],
-                                  maxscales->maxscale_cnf[i],
-                                  maxscales->access_homedir[i],
-                                  maxscales->access_homedir[i]);
+                                           "rm -rf %s/logs;"
+                                           "mkdir %s/logs;"
+                                           "cp %s/*.log %s/logs/;"
+                                           "cp /tmp/core* %s/logs/;"
+                                           "cp %s %s/logs/;"
+                                           "chmod 777 -R %s/logs;"
+                                           "ls /tmp/core* && exit 42;",
+                                           maxscales->access_homedir[i],
+                                           maxscales->access_homedir[i],
+                                           maxscales->maxscale_log_dir[i],
+                                           maxscales->access_homedir[i],
+                                           maxscales->access_homedir[i],
+                                           maxscales->maxscale_cnf[i],
+                                           maxscales->access_homedir[i],
+                                           maxscales->access_homedir[i]);
             sprintf(sys, "%s/logs/*", maxscales->access_homedir[i]);
             maxscales->copy_from_node(i, sys, log_dir_i);
             expect(rc != 42, "Test should not generate core files");
@@ -1483,25 +1391,13 @@
 
 int TestConnections::check_maxscale_processes(int m, int expected)
 {
+    const char* ps_cmd = use_valgrind ?
+        "ps ax | grep valgrind | grep maxscale | grep -v grep | wc -l" :
+        "ps -C maxscale | grep maxscale | wc -l";
+
     int exit_code;
-<<<<<<< HEAD
-    char* maxscale_num = maxscales->ssh_node_output(m,
-                                                    "ps -C maxscale | grep maxscale | wc -l",
-                                                    false,
-                                                    &exit_code);
-=======
-    const char * ps_cmd;
-    if (use_valgrind)
-    {
-        ps_cmd = "ps ax | grep valgrind | grep maxscale | grep -v grep | wc -l";
-    }
-    else
-    {
-        ps_cmd = "ps -C maxscale | grep maxscale | wc -l";
-    }
-    char* maxscale_num = maxscales->ssh_node_output(m, ps_cmd, false,
-                         &exit_code);
->>>>>>> 8a0b6005
+    char* maxscale_num = maxscales->ssh_node_output(m, ps_cmd, false, &exit_code);
+
     if ((maxscale_num == NULL) || (exit_code != 0))
     {
         return -1;
@@ -1516,14 +1412,8 @@
     {
         tprintf("%s maxscale processes detected, trying again in 5 seconds\n", maxscale_num);
         sleep(5);
-<<<<<<< HEAD
-        maxscale_num = maxscales->ssh_node_output(m,
-                                                  "ps -C maxscale | grep maxscale | wc -l",
-                                                  false,
-                                                  &exit_code);
-=======
         maxscale_num = maxscales->ssh_node_output(m, ps_cmd, false, &exit_code);
->>>>>>> 8a0b6005
+
         if (atoi(maxscale_num) != expected)
         {
             add_result(1, "Number of MaxScale processes is not %d, it is %s\n", expected, maxscale_num);
