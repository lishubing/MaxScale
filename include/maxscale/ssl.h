--- conflicted
+++ resolved
@@ -77,7 +77,6 @@
 bool ssl_required_by_dcb(struct dcb *dcb);
 bool ssl_required_but_not_negotiated(struct dcb *dcb);
 const char* ssl_method_type_to_string(ssl_method_type_t method_type);
-<<<<<<< HEAD
 ssl_method_type_t string_to_ssl_method_type(const char* str);
 
 /**
@@ -91,8 +90,8 @@
  * if ssl authentication is complete or not required.
  */
 int ssl_authenticate_check_status(struct dcb *dcb);
-=======
+
+// TODO: Move this to an internal ssl.h header
 void write_ssl_config(int fd, SSL_LISTENER* ssl);
->>>>>>> dd699f27
 
 MXS_END_DECLS