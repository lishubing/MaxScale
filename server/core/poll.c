/*
 * Copyright (c) 2016 MariaDB Corporation Ab
 *
 * Use of this software is governed by the Business Source License included
 * in the LICENSE.TXT file and at www.mariadb.com/bsl11.
 *
 * Change Date: 2019-07-01
 *
 * On the date above, in accordance with the Business Source License, use
 * of this software will be governed by version 2 or later of the General
 * Public License.
 */

#include <maxscale/poll.h>

#include <errno.h>
#include <inttypes.h>
#include <signal.h>
#include <stdio.h>
#include <string.h>
#include <stdlib.h>
#include <unistd.h>

#include <mysql.h>
#include <sys/epoll.h>

#include <maxscale/alloc.h>
#include <maxscale/atomic.h>
#include <maxscale/config.h>
#include <maxscale/dcb.h>
#include <maxscale/housekeeper.h>
#include <maxscale/log_manager.h>
#include <maxscale/platform.h>
#include <maxscale/query_classifier.h>
#include <maxscale/resultset.h>
#include <maxscale/server.h>
#include <maxscale/session.h>
#include <maxscale/statistics.h>
#include <maxscale/thread.h>
#include <maxscale/utils.h>

#include "maxscale/poll.h"

#define         PROFILE_POLL    0

#if PROFILE_POLL
extern unsigned long hkheartbeat;
#endif

int number_poll_spins;
int max_poll_sleep;

/**
 * @file poll.c  - Abstraction of the epoll functionality
 *
 * @verbatim
 * Revision History
 *
 * Date         Who             Description
 * 19/06/13     Mark Riddoch    Initial implementation
 * 28/06/13     Mark Riddoch    Added poll mask support and DCB
 *                              zombie management
 * 29/08/14     Mark Riddoch    Addition of thread status data, load average
 *                              etc.
 * 23/09/14     Mark Riddoch    Make use of RDHUP conditional to allow CentOS 5
 *                              builds.
 * 24/09/14     Mark Riddoch    Introduction of the event queue for processing the
 *                              incoming events rather than processing them immediately
 *                              in the loop after the epoll_wait. This allows for better
 *                              thread utilisation and fairer scheduling of the event
 *                              processing.
 * 07/07/15     Martin Brampton Simplified add and remove DCB, improve error handling.
 * 23/08/15     Martin Brampton Added test so only DCB with a session link can be added to the poll list
 * 07/02/16     Martin Brampton Added a small piece of SSL logic to EPOLLIN
 * 15/06/16     Martin Brampton Changed ts_stats_add to inline ts_stats_increment
 *
 * @endverbatim
 */

/**
 * Control the use of mutexes for the epoll_wait call. Setting to 1 will
 * cause the epoll_wait calls to be moved under a mutex. This may be useful
 * for debugging purposes but should be avoided in general use.
 */
#define MUTEX_EPOLL     0

/** Fake epoll event struct */
typedef struct fake_event
{
    DCB               *dcb;   /*< The DCB where this event was generated */
    GWBUF             *data;  /*< Fake data, placed in the DCB's read queue */
    uint32_t           event; /*< The EPOLL event type */
    struct fake_event *tail;  /*< The last event */
    struct fake_event *next;  /*< The next event */
} fake_event_t;

thread_local int current_thread_id; /**< This thread's ID */
static int *epoll_fd;    /*< The epoll file descriptor */
static int next_epoll_fd = 0; /*< Which thread handles the next DCB */
static fake_event_t **fake_events; /*< Thread-specific fake event queue */
static SPINLOCK      *fake_event_lock;
static int do_shutdown = 0;  /*< Flag the shutdown of the poll subsystem */

/** Poll cross-thread messaging variables */
static volatile int     *poll_msg;
static void    *poll_msg_data = NULL;
static SPINLOCK poll_msg_lock = SPINLOCK_INIT;

#if MUTEX_EPOLL
static simple_mutex_t epoll_wait_mutex; /*< serializes calls to epoll_wait */
#endif
static int n_waiting = 0;    /*< No. of threads in epoll_wait */

static int process_pollq(int thread_id, struct epoll_event *event);
static void poll_add_event_to_dcb(DCB* dcb, GWBUF* buf, uint32_t ev);
static bool poll_dcb_session_check(DCB *dcb, const char *);
static void poll_check_message(void);

DCB *eventq = NULL;
SPINLOCK pollqlock = SPINLOCK_INIT;

/**
 * Thread load average, this is the average number of descriptors in each
 * poll completion, a value of 1 or less is the ideal.
 */
static double load_average = 0.0;
static int load_samples = 0;
static int load_nfds = 0;
static double current_avg = 0.0;
static double *avg_samples = NULL;
static int *evqp_samples = NULL;
static int next_sample = 0;
static int n_avg_samples;

/* Thread statistics data */
static int n_threads;      /*< No. of threads */

/**
 * Internal MaxScale thread states
 */
typedef enum
{
    THREAD_STOPPED,
    THREAD_IDLE,
    THREAD_POLLING,
    THREAD_PROCESSING,
    THREAD_ZPROCESSING
} THREAD_STATE;

/**
 * Thread data used to report the current state and activity related to
 * a thread
 */
typedef struct
{
    THREAD_STATE state; /*< Current thread state */
    int n_fds;          /*< No. of descriptors thread is processing */
    DCB *cur_dcb;       /*< Current DCB being processed */
    uint32_t event;     /*< Current event being processed */
    uint64_t cycle_start; /*< The time when the poll loop was started */
} THREAD_DATA;

static THREAD_DATA *thread_data = NULL;    /*< Status of each thread */

/**
 * The number of buckets used to gather statistics about how many
 * descriptors where processed on each epoll completion.
 *
 * An array of wakeup counts is created, with the number of descriptors used
 * to index that array. Each time a completion occurs the n_fds - 1 value is
 * used to index this array and increment the count held there.
 * If n_fds - 1 >= MAXFDS then the count at MAXFDS -1 is incremented.
 */
#define MAXNFDS 10

/**
 * The polling statistics
 */
static struct
{
    ts_stats_t *n_read;         /*< Number of read events   */
    ts_stats_t *n_write;        /*< Number of write events  */
    ts_stats_t *n_error;        /*< Number of error events  */
    ts_stats_t *n_hup;          /*< Number of hangup events */
    ts_stats_t *n_accept;       /*< Number of accept events */
    ts_stats_t *n_polls;        /*< Number of poll cycles   */
    ts_stats_t *n_pollev;       /*< Number of polls returning events */
    ts_stats_t *n_nbpollev;     /*< Number of polls returning events */
    ts_stats_t *n_nothreads;    /*< Number of times no threads are polling */
    int32_t n_fds[MAXNFDS];     /*< Number of wakeups with particular n_fds value */
    ts_stats_t *evq_length;     /*< Event queue length */
    ts_stats_t *evq_max;        /*< Maximum event queue length */
    ts_stats_t *blockingpolls;  /*< Number of epoll_waits with a timeout specified */
} pollStats;

#define N_QUEUE_TIMES   30
/**
 * The event queue statistics
 */
static struct
{
    uint32_t qtimes[N_QUEUE_TIMES + 1];
    uint32_t exectimes[N_QUEUE_TIMES + 1];
    ts_stats_t *maxqtime;
    ts_stats_t *maxexectime;
} queueStats;

/**
 * How frequently to call the poll_loadav function used to monitor the load
 * average of the poll subsystem.
 */
#define POLL_LOAD_FREQ 10
/**
 * Periodic function to collect load data for average calculations
 */
static void poll_loadav(void *);

/**
 * Function to analyse error return from epoll_ctl
 */
static int poll_resolve_error(DCB *, int, bool);

/**
 * Initialise the polling system we are using for the gateway.
 *
 * In this case we are using the Linux epoll mechanism
 */
void
poll_init()
{
    n_threads = config_threadcount();

    if (!(epoll_fd = MXS_MALLOC(sizeof(int) * n_threads)))
    {
        return;
    }

    for (int i = 0; i < n_threads; i++)
    {
        if ((epoll_fd[i] = epoll_create(MAX_EVENTS)) == -1)
        {
            char errbuf[MXS_STRERROR_BUFLEN];
            MXS_ERROR("FATAL: Could not create epoll instance: %s",
                      strerror_r(errno, errbuf, sizeof(errbuf)));
            exit(-1);
        }
    }

    if ((fake_events = MXS_CALLOC(n_threads, sizeof(fake_event_t*))) == NULL)
    {
        exit(-1);
    }

    if ((fake_event_lock = MXS_CALLOC(n_threads, sizeof(SPINLOCK))) == NULL)
    {
        exit(-1);
    }

    if ((poll_msg = MXS_CALLOC(n_threads, sizeof(int))) == NULL)
    {
        exit(-1);
    }

    for (int i = 0; i < n_threads; i++)
    {
        spinlock_init(&fake_event_lock[i]);
    }

    memset(&pollStats, 0, sizeof(pollStats));
    memset(&queueStats, 0, sizeof(queueStats));
    thread_data = (THREAD_DATA *)MXS_MALLOC(n_threads * sizeof(THREAD_DATA));
    if (!thread_data)
    {
        exit(-1);
    }

    for (int i = 0; i < n_threads; i++)
    {
        thread_data[i].state = THREAD_STOPPED;
    }

    if ((pollStats.n_read = ts_stats_alloc()) == NULL ||
        (pollStats.n_write = ts_stats_alloc()) == NULL ||
        (pollStats.n_error = ts_stats_alloc()) == NULL ||
        (pollStats.n_hup = ts_stats_alloc()) == NULL ||
        (pollStats.n_accept = ts_stats_alloc()) == NULL ||
        (pollStats.n_polls = ts_stats_alloc()) == NULL ||
        (pollStats.n_pollev = ts_stats_alloc()) == NULL ||
        (pollStats.n_nbpollev = ts_stats_alloc()) == NULL ||
        (pollStats.n_nothreads = ts_stats_alloc()) == NULL ||
        (pollStats.evq_length = ts_stats_alloc()) == NULL ||
        (pollStats.evq_max = ts_stats_alloc()) == NULL ||
        (queueStats.maxqtime = ts_stats_alloc()) == NULL ||
        (queueStats.maxexectime = ts_stats_alloc()) == NULL ||
        (pollStats.blockingpolls = ts_stats_alloc()) == NULL)
    {
        MXS_OOM_MESSAGE("FATAL: Could not allocate statistics data.");
        exit(-1);
    }

#if MUTEX_EPOLL
    simple_mutex_init(&epoll_wait_mutex, "epoll_wait_mutex");
#endif

    hktask_add("Load Average", poll_loadav, NULL, POLL_LOAD_FREQ);
    n_avg_samples = 15 * 60 / POLL_LOAD_FREQ;
    avg_samples = (double *)MXS_MALLOC(sizeof(double) * n_avg_samples);
    MXS_ABORT_IF_NULL(avg_samples);
    for (int i = 0; i < n_avg_samples; i++)
    {
        avg_samples[i] = 0.0;
    }
    evqp_samples = (int *)MXS_MALLOC(sizeof(int) * n_avg_samples);
    MXS_ABORT_IF_NULL(evqp_samples);
    for (int i = 0; i < n_avg_samples; i++)
    {
        evqp_samples[i] = 0.0;
    }

    number_poll_spins = config_nbpolls();
    max_poll_sleep = config_pollsleep();
}

int poll_add_dcb(DCB *dcb)
{
    int rc = -1;
    dcb_state_t old_state = dcb->state;
    dcb_state_t new_state;
    struct epoll_event ev;

    CHK_DCB(dcb);

#ifdef EPOLLRDHUP
    ev.events = EPOLLIN | EPOLLOUT | EPOLLRDHUP | EPOLLHUP | EPOLLET;
#else
    ev.events = EPOLLIN | EPOLLOUT | EPOLLHUP | EPOLLET;
#endif
    ev.data.ptr = dcb;

    /*<
     * Choose new state according to the role of dcb.
     */
    if (dcb->dcb_role == DCB_ROLE_CLIENT_HANDLER || dcb->dcb_role == DCB_ROLE_BACKEND_HANDLER)
    {
        new_state = DCB_STATE_POLLING;
    }
    else
    {
        ss_dassert(dcb->dcb_role == DCB_ROLE_SERVICE_LISTENER);
        new_state = DCB_STATE_LISTENING;
    }
    /*
     * Check DCB current state seems sensible
     */
    if (DCB_STATE_DISCONNECTED == dcb->state
        || DCB_STATE_ZOMBIE == dcb->state
        || DCB_STATE_UNDEFINED == dcb->state)
    {
        MXS_ERROR("%lu [poll_add_dcb] Error : existing state of dcb %p "
                  "is %s, but this should be impossible, crashing.",
                  pthread_self(),
                  dcb,
                  STRDCBSTATE(dcb->state));
        raise(SIGABRT);
    }
    if (DCB_STATE_POLLING == dcb->state
        || DCB_STATE_LISTENING == dcb->state)
    {
        MXS_ERROR("%lu [poll_add_dcb] Error : existing state of dcb %p "
                  "is %s, but this is probably an error, not crashing.",
                  pthread_self(),
                  dcb,
                  STRDCBSTATE(dcb->state));
    }
    dcb->state = new_state;

    /*
     * The only possible failure that will not cause a crash is
     * running out of system resources.
     */
    int owner = 0;

    if (dcb->dcb_role == DCB_ROLE_BACKEND_HANDLER)
    {
        owner = dcb->session->client_dcb->thread.id;
    }
    else
    {
        owner = (unsigned int)atomic_add(&next_epoll_fd, 1) % n_threads;
    }

    dcb->thread.id = owner;

    dcb_add_to_list(dcb);

    int error_num = 0;

    if (dcb->dcb_role == DCB_ROLE_SERVICE_LISTENER)
    {
        /** Listeners are added to all epoll instances */
        int nthr = config_threadcount();

        for (int i = 0; i < nthr; i++)
        {
            if ((rc = epoll_ctl(epoll_fd[i], EPOLL_CTL_ADD, dcb->fd, &ev)))
            {
                error_num = errno;
                /** Remove the listener from the previous epoll instances */
                for (int j = 0; j < i; j++)
                {
                    epoll_ctl(epoll_fd[j], EPOLL_CTL_DEL, dcb->fd, &ev);
                }
                break;
            }
        }
    }
    else
    {
        if ((rc = epoll_ctl(epoll_fd[owner], EPOLL_CTL_ADD, dcb->fd, &ev)))
        {
            error_num = errno;
        }
    }

    if (rc)
    {
        /* Some errors are actually considered acceptable */
        rc = poll_resolve_error(dcb, error_num, true);
    }
    if (0 == rc)
    {
        MXS_DEBUG("%lu [poll_add_dcb] Added dcb %p in state %s to poll set.",
                  pthread_self(),
                  dcb,
                  STRDCBSTATE(dcb->state));
    }
    else
    {
        dcb->state = old_state;
    }
    return rc;
}

int poll_remove_dcb(DCB *dcb)
{
    int dcbfd, rc = 0;
    struct  epoll_event ev;
    CHK_DCB(dcb);

    /*< It is possible that dcb has already been removed from the set */
    if (dcb->state == DCB_STATE_NOPOLLING ||
        dcb->state == DCB_STATE_ZOMBIE)
    {
        return 0;
    }
    if (DCB_STATE_POLLING != dcb->state
        && DCB_STATE_LISTENING != dcb->state)
    {
        MXS_ERROR("%lu [poll_remove_dcb] Error : existing state of dcb %p "
                  "is %s, but this is probably an error, not crashing.",
                  pthread_self(),
                  dcb,
                  STRDCBSTATE(dcb->state));
    }
    /*<
     * Set state to NOPOLLING and remove dcb from poll set.
     */
    dcb->state = DCB_STATE_NOPOLLING;

    /**
     * Only positive fds can be removed from epoll set.
     * Cloned DCBs can have a state of DCB_STATE_POLLING but are not in
     * the epoll set and do not have a valid file descriptor.  Hence the
     * only action for them is already done - the change of state to
     * DCB_STATE_NOPOLLING.
     */
    dcbfd = dcb->fd;

    if (dcbfd > 0)
    {
        int error_num = 0;

        if (dcb->dcb_role == DCB_ROLE_SERVICE_LISTENER)
        {
            /** Listeners are added to all epoll instances */
            int nthr = config_threadcount();

            for (int i = 0; i < nthr; i++)
            {
                int tmp_rc = epoll_ctl(epoll_fd[i], EPOLL_CTL_DEL, dcb->fd, &ev);
                if (tmp_rc && rc == 0)
                {
                    /** Even if one of the instances failed to remove it, try
                     * to remove it from all the others */
                    rc = tmp_rc;
                    error_num = errno;
                    ss_dassert(error_num);
                }
            }
        }
        else
        {
            if ((rc = epoll_ctl(epoll_fd[dcb->thread.id], EPOLL_CTL_DEL, dcbfd, &ev)))
            {
                error_num = errno;
            }
        }
        /**
         * The poll_resolve_error function will always
         * return 0 or crash.  So if it returns non-zero result,
         * things have gone wrong and we crash.
         */
        if (rc)
        {
            rc = poll_resolve_error(dcb, error_num, false);
        }
        if (rc)
        {
            raise(SIGABRT);
        }
    }
    return rc;
}

/**
 * Check error returns from epoll_ctl. Most result in a crash since they
 * are "impossible". Adding when already present is assumed non-fatal.
 * Likewise, removing when not present is assumed non-fatal.
 * It is assumed that callers to poll routines can handle the failure
 * that results from hitting system limit, although an error is written
 * here to record the problem.
 *
 * @param errornum      The errno set by epoll_ctl
 * @param adding        True for adding to poll list, false for removing
 * @return              -1 on error or 0 for possibly revised return code
 */
static int
poll_resolve_error(DCB *dcb, int errornum, bool adding)
{
    if (adding)
    {
        if (EEXIST == errornum)
        {
            MXS_ERROR("%lu [poll_resolve_error] Error : epoll_ctl could not add, "
                      "already exists for DCB %p.",
                      pthread_self(),
                      dcb);
            // Assume another thread added and no serious harm done
            return 0;
        }
        if (ENOSPC == errornum)
        {
            MXS_ERROR("%lu [poll_resolve_error] The limit imposed by "
                      "/proc/sys/fs/epoll/max_user_watches was "
                      "encountered while trying to register (EPOLL_CTL_ADD) a new "
                      "file descriptor on an epoll instance for dcb %p.",
                      pthread_self(),
                      dcb);
            /* Failure - assume handled by callers */
            return -1;
        }
    }
    else
    {
        /* Must be removing */
        if (ENOENT == errornum)
        {
            MXS_ERROR("%lu [poll_resolve_error] Error : epoll_ctl could not remove, "
                      "not found, for dcb %p.",
                      pthread_self(),
                      dcb);
            // Assume another thread removed and no serious harm done
            return 0;
        }
    }
    /* Common checks for add or remove - crash MaxScale */
    if (EBADF == errornum)
    {
        raise(SIGABRT);
    }
    if (EINVAL == errornum)
    {
        raise(SIGABRT);
    }
    if (ENOMEM == errornum)
    {
        raise(SIGABRT);
    }
    if (EPERM == errornum)
    {
        raise(SIGABRT);
    }
    /* Undocumented error number */
    raise(SIGABRT);
    /* The following statement should never be reached, but avoids compiler warning */
    return -1;
}

#define BLOCKINGPOLL 0  /*< Set BLOCKING POLL to 1 if using a single thread and to make
                         *  debugging easier.
                         */

/**
 * The main polling loop
 *
 * This routine does the polling and despatches of IO events
 * to the DCB's. It may be called either directly or as the entry point
 * of a polling thread within the gateway.
 *
 * The routine will loop as long as the variable "shutdown" is set to zero,
 * setting this to a non-zero value will cause the polling loop to return.
 *
 * There are two options for the polling, a debug option that is only useful if
 * you have a single thread. This blocks in epoll_wait until an event occurs.
 *
 * The non-debug option does an epoll with a time out. This allows the checking of
 * shutdown value to be checked in all threads. The algorithm for polling in this
 * mode is to do a poll with no-wait, if no events are detected then the poll is
 * repeated with a time out. This allows for a quick check before making the call
 * with timeout. The call with the timeout differs in that the Linux scheduler may
 * deschedule a process if a timeout is included, but will not do this if a 0 timeout
 * value is given. this improves performance when the gateway is under heavy load.
 *
 * In order to provide a fairer means of sharing the threads between the different
 * DCB's the poll mechanism has been decoupled from the processing of the events.
 * The events are now recieved via the epoll_wait call, a queue of DCB's that have
 * events pending is maintained and as new events arrive the DCB is added to the end
 * of this queue. If an eent arrives for a DCB alreayd in the queue, then the event
 * bits are added to the DCB but the DCB mantains the same point in the queue unless
 * the original events are already being processed. If they are being processed then
 * the DCB is moved to the back of the queue, this means that a DCB that is receiving
 * events at a high rate will not block the execution of events for other DCB's and
 * should result in a fairer polling strategy.
 *
 * The introduction of the ability to inject "fake" write events into the event queue meant
 * that there was a possibility to "starve" new events sicne the polling loop would
 * consume the event queue before looking for new events. If the DCB that inject
 * the fake event then injected another fake event as a result of the first it meant
 * that new events did not get added to the queue. The strategy has been updated to
 * not consume the entire event queue, but process one event before doing a non-blocking
 * call to add any new events before processing any more events. A blocking call to
 * collect events is only made if there are no pending events to be processed on the
 * event queue.
 *
 * Also introduced a "timeout bias" mechanism. This mechansim control the length of
 * of timeout passed to epoll_wait in blocking calls based on previous behaviour.
 * The initial call will block for 10% of the define timeout peroid, this will be
 * increased in increments of 10% until the full timeout value is used. If at any
 * point there is an event to be processed then the value will be reduced to 10% again
 * for the next blocking call.
 *
 * @param arg   The thread ID passed as a void * to satisfy the threading package
 */
void
poll_waitevents(void *arg)
{
    struct epoll_event events[MAX_EVENTS];
    int i, nfds, timeout_bias = 1;
    current_thread_id = (intptr_t)arg;
    int poll_spins = 0;

<<<<<<< HEAD
    thread_data[thread_id].state = THREAD_IDLE;
=======
    int thread_id = current_thread_id;

    if (thread_data)
    {
        thread_data[thread_id].state = THREAD_IDLE;
    }
>>>>>>> 76e56a26

    while (1)
    {
        atomic_add(&n_waiting, 1);
#if BLOCKINGPOLL
        nfds = epoll_wait(epoll_fd, events, MAX_EVENTS, -1);
        atomic_add(&n_waiting, -1);
#else /* BLOCKINGPOLL */
#if MUTEX_EPOLL
        simple_mutex_lock(&epoll_wait_mutex, TRUE);
#endif
        thread_data[thread_id].state = THREAD_POLLING;

        ts_stats_increment(pollStats.n_polls, thread_id);
        if ((nfds = epoll_wait(epoll_fd[thread_id], events, MAX_EVENTS, 0)) == -1)
        {
            atomic_add(&n_waiting, -1);
            int eno = errno;
            errno = 0;
            MXS_DEBUG("%lu [poll_waitevents] epoll_wait returned "
                      "%d, errno %d",
                      pthread_self(),
                      nfds,
                      eno);
            atomic_add(&n_waiting, -1);
        }
        /*
         * If there are no new descriptors from the non-blocking call
         * and nothing to process on the event queue then for do a
         * blocking call to epoll_wait.
         *
         * We calculate a timeout bias to alter the length of the blocking
         * call based on the time since we last received an event to process
         */
        else if (nfds == 0 && poll_spins++ > number_poll_spins)
        {
            if (timeout_bias < 10)
            {
                timeout_bias++;
            }
            ts_stats_increment(pollStats.blockingpolls, thread_id);
            nfds = epoll_wait(epoll_fd[thread_id],
                              events,
                              MAX_EVENTS,
                              (max_poll_sleep * timeout_bias) / 10);
            if (nfds == 0)
            {
                poll_spins = 0;
            }
        }
        else
        {
            atomic_add(&n_waiting, -1);
        }

        if (n_waiting == 0)
        {
            ts_stats_increment(pollStats.n_nothreads, thread_id);
        }
#if MUTEX_EPOLL
        simple_mutex_unlock(&epoll_wait_mutex);
#endif
#endif /* BLOCKINGPOLL */
        if (nfds > 0)
        {
            ts_stats_set(pollStats.evq_length, nfds, thread_id);
            ts_stats_set_max(pollStats.evq_max, nfds, thread_id);

            timeout_bias = 1;
            if (poll_spins <= number_poll_spins + 1)
            {
                ts_stats_increment(pollStats.n_nbpollev, thread_id);
            }
            poll_spins = 0;
            MXS_DEBUG("%lu [poll_waitevents] epoll_wait found %d fds",
                      pthread_self(),
                      nfds);
            ts_stats_increment(pollStats.n_pollev, thread_id);

            thread_data[thread_id].n_fds = nfds;
            thread_data[thread_id].cur_dcb = NULL;
            thread_data[thread_id].event = 0;
            thread_data[thread_id].state = THREAD_PROCESSING;

            pollStats.n_fds[(nfds < MAXNFDS ? (nfds - 1) : MAXNFDS - 1)]++;

            load_average = (load_average * load_samples + nfds) / (load_samples + 1);
            atomic_add(&load_samples, 1);
            atomic_add(&load_nfds, nfds);

            /*
             * Process every DCB that has a new event and add
             * it to the poll queue.
             * If the DCB is currently being processed then we
             * or in the new eent bits to the pending event bits
             * and leave it in the queue.
             * If the DCB was not already in the queue then it was
             * idle and is added to the queue to process after
             * setting the event bits.
             */
        }

        thread_data[thread_id].cycle_start = hkheartbeat;

        /* Process of the queue of waiting requests */
        for (int i = 0; i < nfds; i++)
        {
            process_pollq(thread_id, &events[i]);
        }

        fake_event_t *event = NULL;

        /** It is very likely that the queue is empty so to avoid hitting the
         * spinlock every time we receive events, we only do a dirty read. Currently,
         * only the monitors inject fake events from external threads. */
        if (fake_events[thread_id])
        {
            spinlock_acquire(&fake_event_lock[thread_id]);
            event = fake_events[thread_id];
            fake_events[thread_id] = NULL;
            spinlock_release(&fake_event_lock[thread_id]);
        }

        while (event)
        {
            struct epoll_event ev;
            event->dcb->dcb_fakequeue = event->data;
            ev.data.ptr = event->dcb;
            ev.events = event->event;
            process_pollq(thread_id, &ev);
            fake_event_t *tmp = event;
            event = event->next;
            MXS_FREE(tmp);
        }

        dcb_process_idle_sessions(thread_id);

        thread_data[thread_id].state = THREAD_ZPROCESSING;

        /** Process closed DCBs */
        dcb_process_zombies(thread_id);

        poll_check_message();

        thread_data[thread_id].state = THREAD_IDLE;

        if (do_shutdown)
        {
            /*<
             * Remove the thread from the bitmask of running
             * polling threads.
             */
            thread_data[thread_id].state = THREAD_STOPPED;
            return;
        }

        thread_data[thread_id].state = THREAD_IDLE;
    } /*< while(1) */
}

/**
 * Set the number of non-blocking poll cycles that will be done before
 * a blocking poll will take place. Whenever an event arrives on a thread
 * or the thread sees a pending event to execute it will reset it's
 * poll_spin coutn to zero and will then poll with a 0 timeout until the
 * poll_spin value is greater than the value set here.
 *
 * @param nbpolls       Number of non-block polls to perform before blocking
 */
void
poll_set_nonblocking_polls(unsigned int nbpolls)
{
    number_poll_spins = nbpolls;
}

/**
 * Set the maximum amount of time, in milliseconds, the polling thread
 * will block before it will wake and check the event queue for work
 * that may have been added by another thread.
 *
 * @param maxwait       Maximum wait time in milliseconds
 */
void
poll_set_maxwait(unsigned int maxwait)
{
    max_poll_sleep = maxwait;
}

/**
 * Process of the queue of DCB's that have outstanding events
 *
 * The first event on the queue will be chosen to be executed by this thread,
 * all other events will be left on the queue and may be picked up by other
 * threads. When the processing is complete the thread will take the DCB off the
 * queue if there are no pending events that have arrived since the thread started
 * to process the DCB. If there are pending events the DCB will be moved to the
 * back of the queue so that other DCB's will have a share of the threads to
 * execute events for them.
 *
 * Including session id to log entries depends on this function. Assumption is
 * that when maxscale thread starts processing of an event it processes one
 * and only one session until it returns from this function. Session id is
 * read to thread's local storage if LOG_MAY_BE_ENABLED(LOGFILE_TRACE) returns true
 * reset back to zero just before returning in LOG_IS_ENABLED(LOGFILE_TRACE) returns true.
 * Thread local storage (tls_log_info_t) follows thread and is accessed every
 * time log is written to particular log.
 *
 * @param thread_id     The thread ID of the calling thread
 * @return              0 if no DCB's have been processed
 */
static int
process_pollq(int thread_id, struct epoll_event *event)
{
    uint32_t ev = event->events;
    DCB *dcb = event->data.ptr;
    ss_dassert(dcb->thread.id == thread_id || dcb->dcb_role == DCB_ROLE_SERVICE_LISTENER);

    /** Calculate event queue statistics */
    uint64_t started = hkheartbeat;
    uint64_t qtime = started - thread_data[thread_id].cycle_start;

    if (qtime > N_QUEUE_TIMES)
    {
        queueStats.qtimes[N_QUEUE_TIMES]++;
    }
    else
    {
        queueStats.qtimes[qtime]++;
    }

    ts_stats_set_max(queueStats.maxqtime, qtime, thread_id);

    CHK_DCB(dcb);

    thread_data[thread_id].state = THREAD_PROCESSING;
    thread_data[thread_id].cur_dcb = dcb;
    thread_data[thread_id].event = ev;

    /* It isn't obvious that this is impossible */
    /* ss_dassert(dcb->state != DCB_STATE_DISCONNECTED); */
    if (DCB_STATE_DISCONNECTED == dcb->state)
    {
        return 0;
    }

    MXS_DEBUG("%lu [poll_waitevents] event %d dcb %p "
              "role %s",
              pthread_self(),
              ev,
              dcb,
              STRDCBROLE(dcb->dcb_role));

    if (ev & EPOLLOUT)
    {
        int eno = 0;
        eno = gw_getsockerrno(dcb->fd);

        if (eno == 0)
        {
            ts_stats_increment(pollStats.n_write, thread_id);

            if (poll_dcb_session_check(dcb, "write_ready"))
            {
                dcb->func.write_ready(dcb);
            }
        }
        else
        {
            char errbuf[MXS_STRERROR_BUFLEN];
            MXS_DEBUG("%lu [poll_waitevents] "
                      "EPOLLOUT due %d, %s. "
                      "dcb %p, fd %i",
                      pthread_self(),
                      eno,
                      strerror_r(eno, errbuf, sizeof(errbuf)),
                      dcb,
                      dcb->fd);
        }
    }
    if (ev & EPOLLIN)
    {
        if (dcb->state == DCB_STATE_LISTENING || dcb->state == DCB_STATE_WAITING)
        {
            MXS_DEBUG("%lu [poll_waitevents] "
                      "Accept in fd %d",
                      pthread_self(),
                      dcb->fd);
            ts_stats_increment(pollStats.n_accept, thread_id);

            if (poll_dcb_session_check(dcb, "accept"))
            {
                dcb->func.accept(dcb);
            }
        }
        else
        {
            MXS_DEBUG("%lu [poll_waitevents] "
                      "Read in dcb %p fd %d",
                      pthread_self(),
                      dcb,
                      dcb->fd);
            ts_stats_increment(pollStats.n_read, thread_id);

            if (poll_dcb_session_check(dcb, "read"))
            {
                int return_code = 1;
                /** SSL authentication is still going on, we need to call dcb_accept_SSL
                 * until it return 1 for success or -1 for error */
                if (dcb->ssl_state == SSL_HANDSHAKE_REQUIRED)
                {
                    return_code = (DCB_ROLE_CLIENT_HANDLER == dcb->dcb_role) ?
                                  dcb_accept_SSL(dcb) :
                                  dcb_connect_SSL(dcb);
                }
                if (1 == return_code)
                {
                    dcb->func.read(dcb);
                }
            }
        }
    }
    if (ev & EPOLLERR)
    {
        int eno = gw_getsockerrno(dcb->fd);
        if (eno != 0)
        {
            char errbuf[MXS_STRERROR_BUFLEN];
            MXS_DEBUG("%lu [poll_waitevents] "
                      "EPOLLERR due %d, %s.",
                      pthread_self(),
                      eno,
                      strerror_r(eno, errbuf, sizeof(errbuf)));
        }
        ts_stats_increment(pollStats.n_error, thread_id);

        if (poll_dcb_session_check(dcb, "error"))
        {
            dcb->func.error(dcb);
        }
    }

    if (ev & EPOLLHUP)
    {
        ss_debug(int eno = gw_getsockerrno(dcb->fd));
        ss_debug(char errbuf[MXS_STRERROR_BUFLEN]);
        MXS_DEBUG("%lu [poll_waitevents] "
                  "EPOLLHUP on dcb %p, fd %d. "
                  "Errno %d, %s.",
                  pthread_self(),
                  dcb,
                  dcb->fd,
                  eno,
                  strerror_r(eno, errbuf, sizeof(errbuf)));
        ts_stats_increment(pollStats.n_hup, thread_id);
        if ((dcb->flags & DCBF_HUNG) == 0)
        {
            dcb->flags |= DCBF_HUNG;

            if (poll_dcb_session_check(dcb, "hangup EPOLLHUP"))
            {
                dcb->func.hangup(dcb);
            }
        }
    }

#ifdef EPOLLRDHUP
    if (ev & EPOLLRDHUP)
    {
        ss_debug(int eno = gw_getsockerrno(dcb->fd));
        ss_debug(char errbuf[MXS_STRERROR_BUFLEN]);
        MXS_DEBUG("%lu [poll_waitevents] "
                  "EPOLLRDHUP on dcb %p, fd %d. "
                  "Errno %d, %s.",
                  pthread_self(),
                  dcb,
                  dcb->fd,
                  eno,
                  strerror_r(eno, errbuf, sizeof(errbuf)));
        ts_stats_increment(pollStats.n_hup, thread_id);

        if ((dcb->flags & DCBF_HUNG) == 0)
        {
            dcb->flags |= DCBF_HUNG;

            if (poll_dcb_session_check(dcb, "hangup EPOLLRDHUP"))
            {
                dcb->func.hangup(dcb);
            }
        }
    }
#endif

    /** Calculate event execution statistics */
    qtime = hkheartbeat - started;

    if (qtime > N_QUEUE_TIMES)
    {
        queueStats.exectimes[N_QUEUE_TIMES]++;
    }
    else
    {
        queueStats.exectimes[qtime % N_QUEUE_TIMES]++;
    }

    ts_stats_set_max(queueStats.maxexectime, qtime, thread_id);

    return 1;
}

/**
 *
 * Check that the DCB has a session link before processing.
 * If not, log an error.  Processing will be bypassed
 *
 * @param   dcb         The DCB to check
 * @param   function    The name of the function about to be called
 * @return  bool        Does the DCB have a non-null session link
 */
static bool
poll_dcb_session_check(DCB *dcb, const char *function)
{
    if (dcb->session)
    {
        return true;
    }
    else
    {
        MXS_ERROR("%lu [%s] The dcb %p that was about to be processed by %s does not "
                  "have a non-null session pointer ",
                  pthread_self(),
                  __func__,
                  dcb,
                  function);
        return false;
    }
}

/**
 * Shutdown the polling loop
 */
void
poll_shutdown()
{
    do_shutdown = 1;
}

/**
 * Display an entry from the spinlock statistics data
 *
 * @param       dcb     The DCB to print to
 * @param       desc    Description of the statistic
 * @param       value   The statistic value
 */
static void
spin_reporter(void *dcb, char *desc, int value)
{
    dcb_printf((DCB *)dcb, "\t%-40s  %d\n", desc, value);
}

/**
 * Debug routine to print the polling statistics
 *
 * @param dcb   DCB to print to
 */
void
dprintPollStats(DCB *dcb)
{
    int i;

    dcb_printf(dcb, "\nPoll Statistics.\n\n");
    dcb_printf(dcb, "No. of epoll cycles:                           %" PRId64 "\n",
               ts_stats_get(pollStats.n_polls, TS_STATS_SUM));
    dcb_printf(dcb, "No. of epoll cycles with wait:                 %" PRId64 "\n",
               ts_stats_get(pollStats.blockingpolls, TS_STATS_SUM));
    dcb_printf(dcb, "No. of epoll calls returning events:           %" PRId64 "\n",
               ts_stats_get(pollStats.n_pollev, TS_STATS_SUM));
    dcb_printf(dcb, "No. of non-blocking calls returning events:    %" PRId64 "\n",
               ts_stats_get(pollStats.n_nbpollev, TS_STATS_SUM));
    dcb_printf(dcb, "No. of read events:                            %" PRId64 "\n",
               ts_stats_get(pollStats.n_read, TS_STATS_SUM));
    dcb_printf(dcb, "No. of write events:                           %" PRId64 "\n",
               ts_stats_get(pollStats.n_write, TS_STATS_SUM));
    dcb_printf(dcb, "No. of error events:                           %" PRId64 "\n",
               ts_stats_get(pollStats.n_error, TS_STATS_SUM));
    dcb_printf(dcb, "No. of hangup events:                          %" PRId64 "\n",
               ts_stats_get(pollStats.n_hup, TS_STATS_SUM));
    dcb_printf(dcb, "No. of accept events:                          %" PRId64 "\n",
               ts_stats_get(pollStats.n_accept, TS_STATS_SUM));
    dcb_printf(dcb, "No. of times no threads polling:               %" PRId64 "\n",
               ts_stats_get(pollStats.n_nothreads, TS_STATS_SUM));
    dcb_printf(dcb, "Total event queue length:                      %" PRId64 "\n",
               ts_stats_get(pollStats.evq_length, TS_STATS_AVG));
    dcb_printf(dcb, "Average event queue length:                    %" PRId64 "\n",
               ts_stats_get(pollStats.evq_length, TS_STATS_AVG));
    dcb_printf(dcb, "Maximum event queue length:                    %" PRId64 "\n",
               ts_stats_get(pollStats.evq_max, TS_STATS_MAX));

    dcb_printf(dcb, "No of poll completions with descriptors\n");
    dcb_printf(dcb, "\tNo. of descriptors\tNo. of poll completions.\n");
    for (i = 0; i < MAXNFDS - 1; i++)
    {
        dcb_printf(dcb, "\t%2d\t\t\t%" PRId32 "\n", i + 1, pollStats.n_fds[i]);
    }
    dcb_printf(dcb, "\t>= %d\t\t\t%" PRId32 "\n", MAXNFDS,
               pollStats.n_fds[MAXNFDS - 1]);

}

/**
 * Convert an EPOLL event mask into a printable string
 *
 * @param       event   The event mask
 * @return      A string representation, the caller must free the string
 */
static char *
event_to_string(uint32_t event)
{
    char *str;

    str = MXS_MALLOC(22);       // 22 is max returned string length
    if (str == NULL)
    {
        return NULL;
    }
    *str = 0;
    if (event & EPOLLIN)
    {
        strcat(str, "IN");
    }
    if (event & EPOLLOUT)
    {
        if (*str)
        {
            strcat(str, "|");
        }
        strcat(str, "OUT");
    }
    if (event & EPOLLERR)
    {
        if (*str)
        {
            strcat(str, "|");
        }
        strcat(str, "ERR");
    }
    if (event & EPOLLHUP)
    {
        if (*str)
        {
            strcat(str, "|");
        }
        strcat(str, "HUP");
    }
#ifdef EPOLLRDHUP
    if (event & EPOLLRDHUP)
    {
        if (*str)
        {
            strcat(str, "|");
        }
        strcat(str, "RDHUP");
    }
#endif

    return str;
}

/**
 * Print the thread status for all the polling threads
 *
 * @param dcb   The DCB to send the thread status data
 */
void
dShowThreads(DCB *dcb)
{
    int i, j, n;
    char *state;
    double avg1 = 0.0, avg5 = 0.0, avg15 = 0.0;
    double qavg1 = 0.0, qavg5 = 0.0, qavg15 = 0.0;

    dcb_printf(dcb, "Polling Threads.\n\n");
    dcb_printf(dcb, "Historic Thread Load Average: %.2f.\n", load_average);
    dcb_printf(dcb, "Current Thread Load Average: %.2f.\n", current_avg);

    /* Average all the samples to get the 15 minute average */
    for (i = 0; i < n_avg_samples; i++)
    {
        avg15 += avg_samples[i];
        qavg15 += evqp_samples[i];
    }
    avg15 = avg15 / n_avg_samples;
    qavg15 = qavg15 / n_avg_samples;

    /* Average the last third of the samples to get the 5 minute average */
    n = 5 * 60 / POLL_LOAD_FREQ;
    i = next_sample - (n + 1);
    if (i < 0)
    {
        i += n_avg_samples;
    }
    for (j = i; j < i + n; j++)
    {
        avg5 += avg_samples[j % n_avg_samples];
        qavg5 += evqp_samples[j % n_avg_samples];
    }
    avg5 = (3 * avg5) / (n_avg_samples);
    qavg5 = (3 * qavg5) / (n_avg_samples);

    /* Average the last 15th of the samples to get the 1 minute average */
    n =  60 / POLL_LOAD_FREQ;
    i = next_sample - (n + 1);
    if (i < 0)
    {
        i += n_avg_samples;
    }
    for (j = i; j < i + n; j++)
    {
        avg1 += avg_samples[j % n_avg_samples];
        qavg1 += evqp_samples[j % n_avg_samples];
    }
    avg1 = (15 * avg1) / (n_avg_samples);
    qavg1 = (15 * qavg1) / (n_avg_samples);

    dcb_printf(dcb, "15 Minute Average: %.2f, 5 Minute Average: %.2f, "
               "1 Minute Average: %.2f\n\n", avg15, avg5, avg1);
    dcb_printf(dcb, "Pending event queue length averages:\n");
    dcb_printf(dcb, "15 Minute Average: %.2f, 5 Minute Average: %.2f, "
               "1 Minute Average: %.2f\n\n", qavg15, qavg5, qavg1);

    dcb_printf(dcb, " ID | State      | # fds  | Descriptor       | Running  | Event\n");
    dcb_printf(dcb, "----+------------+--------+------------------+----------+---------------\n");
    for (i = 0; i < n_threads; i++)
    {
        switch (thread_data[i].state)
        {
        case THREAD_STOPPED:
            state = "Stopped";
            break;
        case THREAD_IDLE:
            state = "Idle";
            break;
        case THREAD_POLLING:
            state = "Polling";
            break;
        case THREAD_PROCESSING:
            state = "Processing";
            break;
        case THREAD_ZPROCESSING:
            state = "Collecting";
            break;
        }
        if (thread_data[i].state != THREAD_PROCESSING)
        {
            dcb_printf(dcb,
                       " %2d | %-10s |        |                  |          |\n",
                       i, state);
        }
        else if (thread_data[i].cur_dcb == NULL)
        {
            dcb_printf(dcb,
                       " %2d | %-10s | %6d |                  |          |\n",
                       i, state, thread_data[i].n_fds);
        }
        else
        {
            char *event_string = event_to_string(thread_data[i].event);
            bool from_heap;

            if (event_string == NULL)
            {
                from_heap = false;
                event_string = "??";
            }
            else
            {
                from_heap = true;
            }
            dcb_printf(dcb,
                       " %2d | %-10s | %6d | %-16p | <%3lu00ms | %s\n",
                       i, state, thread_data[i].n_fds,
                       thread_data[i].cur_dcb, 1 + hkheartbeat - dcb->evq.started,
                       event_string);

            if (from_heap)
            {
                MXS_FREE(event_string);
            }
        }
    }
}

/**
 * The function used to calculate time based load data. This is called by the
 * housekeeper every POLL_LOAD_FREQ seconds.
 *
 * @param data          Argument required by the housekeeper but not used here
 */
static void
poll_loadav(void *data)
{
    static  int last_samples = 0, last_nfds = 0;
    int new_samples, new_nfds;

    new_samples = load_samples - last_samples;
    new_nfds = load_nfds - last_nfds;
    last_samples = load_samples;
    last_nfds = load_nfds;

    /* POLL_LOAD_FREQ average is... */
    if (new_samples)
    {
        current_avg = new_nfds / new_samples;
    }
    else
    {
        current_avg = 0.0;
    }
    avg_samples[next_sample] = current_avg;
    next_sample++;
    if (next_sample >= n_avg_samples)
    {
        next_sample = 0;
    }
}

void poll_add_epollin_event_to_dcb(DCB*   dcb,
                                   GWBUF* buf)
{
    __uint32_t ev;

    ev = EPOLLIN;

    poll_add_event_to_dcb(dcb, buf, ev);
}


static void poll_add_event_to_dcb(DCB*       dcb,
                                  GWBUF*     buf,
                                  uint32_t ev)
{
    fake_event_t *event = MXS_MALLOC(sizeof(*event));

    if (event)
    {
        event->data = buf;
        event->dcb = dcb;
        event->event = ev;
        event->next = NULL;
        event->tail = event;

        int thr = dcb->thread.id;

        /** It is possible that a housekeeper or a monitor thread inserts a fake
         * event into the thread's event queue which is why the operation needs
         * to be protected by a spinlock */
        spinlock_acquire(&fake_event_lock[thr]);

        if (fake_events[thr])
        {
            fake_events[thr]->tail->next = event;
            fake_events[thr]->tail = event;
        }
        else
        {
            fake_events[thr] = event;
        }

        spinlock_release(&fake_event_lock[thr]);
    }
}

void poll_fake_write_event(DCB *dcb)
{
    poll_add_event_to_dcb(dcb, NULL, EPOLLOUT);
}

void poll_fake_read_event(DCB *dcb)
{
    poll_add_event_to_dcb(dcb, NULL, EPOLLIN);
}

void poll_fake_hangup_event(DCB *dcb)
{
#ifdef EPOLLRDHUP
    uint32_t ev = EPOLLRDHUP;
#else
    uint32_t ev = EPOLLHUP;
#endif
    poll_add_event_to_dcb(dcb, NULL, ev);
}

/**
 * Print the event queue statistics
 *
 * @param pdcb          The DCB to print the event queue to
 */
void
dShowEventStats(DCB *pdcb)
{
    int i;

    dcb_printf(pdcb, "\nEvent statistics.\n");
    dcb_printf(pdcb, "Maximum queue time:           %3" PRId64 "00ms\n", ts_stats_get(queueStats.maxqtime,
                                                                                      TS_STATS_MAX));
    dcb_printf(pdcb, "Maximum execution time:       %3" PRId64 "00ms\n", ts_stats_get(queueStats.maxexectime,
                                                                                      TS_STATS_MAX));
    dcb_printf(pdcb, "Maximum event queue length:   %3" PRId64 "\n", ts_stats_get(pollStats.evq_max,
                                                                                  TS_STATS_MAX));
    dcb_printf(pdcb, "Total event queue length:     %3" PRId64 "\n", ts_stats_get(pollStats.evq_length,
                                                                                  TS_STATS_SUM));
    dcb_printf(pdcb, "Average event queue length:   %3" PRId64 "\n", ts_stats_get(pollStats.evq_length,
                                                                                  TS_STATS_AVG));
    dcb_printf(pdcb, "\n");
    dcb_printf(pdcb, "               |    Number of events\n");
    dcb_printf(pdcb, "Duration       | Queued     | Executed\n");
    dcb_printf(pdcb, "---------------+------------+-----------\n");
    dcb_printf(pdcb, " < 100ms       | %-10d | %-10d\n",
               queueStats.qtimes[0], queueStats.exectimes[0]);
    for (i = 1; i < N_QUEUE_TIMES; i++)
    {
        dcb_printf(pdcb, " %2d00 - %2d00ms | %-10d | %-10d\n", i, i + 1,
                   queueStats.qtimes[i], queueStats.exectimes[i]);
    }
    dcb_printf(pdcb, " > %2d00ms      | %-10d | %-10d\n", N_QUEUE_TIMES,
               queueStats.qtimes[N_QUEUE_TIMES], queueStats.exectimes[N_QUEUE_TIMES]);
}

/**
 * Return a poll statistic from the polling subsystem
 *
 * @param stat  The required statistic
 * @return      The value of that statistic
 */
int
poll_get_stat(POLL_STAT stat)
{
    switch (stat)
    {
    case POLL_STAT_READ:
        return ts_stats_get(pollStats.n_read, TS_STATS_SUM);
    case POLL_STAT_WRITE:
        return ts_stats_get(pollStats.n_write, TS_STATS_SUM);
    case POLL_STAT_ERROR:
        return ts_stats_get(pollStats.n_error, TS_STATS_SUM);
    case POLL_STAT_HANGUP:
        return ts_stats_get(pollStats.n_hup, TS_STATS_SUM);
    case POLL_STAT_ACCEPT:
        return ts_stats_get(pollStats.n_accept, TS_STATS_SUM);
    case POLL_STAT_EVQ_LEN:
        return ts_stats_get(pollStats.evq_length, TS_STATS_AVG);
    case POLL_STAT_EVQ_MAX:
        return ts_stats_get(pollStats.evq_max, TS_STATS_MAX);
    case POLL_STAT_MAX_QTIME:
        return ts_stats_get(queueStats.maxqtime, TS_STATS_MAX);
    case POLL_STAT_MAX_EXECTIME:
        return ts_stats_get(queueStats.maxexectime, TS_STATS_MAX);
    default:
        ss_dassert(false);
        break;
    }
    return 0;
}

/**
 * Provide a row to the result set that defines the event queue statistics
 *
 * @param set   The result set
 * @param data  The index of the row to send
 * @return The next row or NULL
 */
static RESULT_ROW *
eventTimesRowCallback(RESULTSET *set, void *data)
{
    int *rowno = (int *)data;
    char buf[40];
    RESULT_ROW *row;

    if (*rowno >= N_QUEUE_TIMES)
    {
        MXS_FREE(data);
        return NULL;
    }
    row = resultset_make_row(set);
    if (*rowno == 0)
    {
        resultset_row_set(row, 0, "< 100ms");
    }
    else if (*rowno == N_QUEUE_TIMES - 1)
    {
        snprintf(buf, 39, "> %2d00ms", N_QUEUE_TIMES);
        buf[39] = '\0';
        resultset_row_set(row, 0, buf);
    }
    else
    {
        snprintf(buf, 39, "%2d00 - %2d00ms", *rowno, (*rowno) + 1);
        buf[39] = '\0';
        resultset_row_set(row, 0, buf);
    }
    snprintf(buf, 39, "%u", queueStats.qtimes[*rowno]);
    buf[39] = '\0';
    resultset_row_set(row, 1, buf);
    snprintf(buf, 39, "%u", queueStats.exectimes[*rowno]);
    buf[39] = '\0';
    resultset_row_set(row, 2, buf);
    (*rowno)++;
    return row;
}

/**
 * Return a result set that has the current set of services in it
 *
 * @return A Result set
 */
RESULTSET *
eventTimesGetList()
{
    RESULTSET *set;
    int *data;

    if ((data = (int *)MXS_MALLOC(sizeof(int))) == NULL)
    {
        return NULL;
    }
    *data = 0;
    if ((set = resultset_create(eventTimesRowCallback, data)) == NULL)
    {
        MXS_FREE(data);
        return NULL;
    }
    resultset_add_column(set, "Duration", 20, COL_TYPE_VARCHAR);
    resultset_add_column(set, "No. Events Queued", 12, COL_TYPE_VARCHAR);
    resultset_add_column(set, "No. Events Executed", 12, COL_TYPE_VARCHAR);

    return set;
}

void poll_send_message(enum poll_message msg, void *data)
{
    spinlock_acquire(&poll_msg_lock);
    int nthr = config_threadcount();
    poll_msg_data = data;

    for (int i = 0; i < nthr; i++)
    {
        poll_msg[i] |= msg;
    }

    /** Handle this thread's message */
    poll_check_message();

    for (int i = 0; i < nthr; i++)
    {
        if (i != current_thread_id)
        {
            while (poll_msg[i] & msg)
            {
                thread_millisleep(1);
            }
        }
    }

    poll_msg_data = NULL;
    spinlock_release(&poll_msg_lock);
}

static void poll_check_message()
{
    int thread_id = current_thread_id;

    if (poll_msg[thread_id] & POLL_MSG_CLEAN_PERSISTENT)
    {
        SERVER *server = (SERVER*)poll_msg_data;
        dcb_persistent_clean_count(server->persistent[thread_id], thread_id, false);
        atomic_synchronize();
        poll_msg[thread_id] &= ~POLL_MSG_CLEAN_PERSISTENT;
    }
}<|MERGE_RESOLUTION|>--- conflicted
+++ resolved
@@ -659,16 +659,9 @@
     current_thread_id = (intptr_t)arg;
     int poll_spins = 0;
 
-<<<<<<< HEAD
+    int thread_id = current_thread_id;
+
     thread_data[thread_id].state = THREAD_IDLE;
-=======
-    int thread_id = current_thread_id;
-
-    if (thread_data)
-    {
-        thread_data[thread_id].state = THREAD_IDLE;
-    }
->>>>>>> 76e56a26
 
     while (1)
     {
