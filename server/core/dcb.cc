--- conflicted
+++ resolved
@@ -2953,7 +2953,7 @@
 
 bool dcb_foreach(bool(*func)(DCB *dcb, void *data), void *data)
 {
-    ss_dassert(Worker::get_current() == Worker::get(0));
+    ss_dassert(RoutingWorker::get_current() == RoutingWorker::get(RoutingWorker::MAIN));
     SerialDcbTask task(func, data);
     RoutingWorker::execute_serially(task);
     return task.more();
@@ -2961,35 +2961,15 @@
 
 void dcb_foreach_local(bool(*func)(DCB *dcb, void *data), void *data)
 {
-    int thread_id = Worker::get_current_id();
+    int thread_id = RoutingWorker::get_current_id();
 
     for (DCB *dcb = this_unit.all_dcbs[thread_id]; dcb; dcb = dcb->thread.next)
     {
-<<<<<<< HEAD
-        RoutingWorker& rworker = static_cast<RoutingWorker&>(worker);
-        int thread_id = rworker.id();
-
-        for (DCB *dcb = this_unit.all_dcbs[thread_id]; dcb; dcb = dcb->thread.next)
-=======
         if (!func(dcb, data))
->>>>>>> 571d52f5
         {
             break;
         }
     }
-<<<<<<< HEAD
-
-private:
-    bool(*m_func)(DCB *dcb, void *data);
-    void** m_data;
-};
-
-void dcb_foreach_parallel(bool(*func)(DCB *dcb, void *data), void **data)
-{
-    ParallelDcbTask task(func, data);
-    RoutingWorker::execute_concurrently(task);
-=======
->>>>>>> 571d52f5
 }
 
 int dcb_get_port(const DCB *dcb)
