/*
 * Copyright (c) 2016 MariaDB Corporation Ab
 *
 * Use of this software is governed by the Business Source License included
 * in the LICENSE.TXT file and at www.mariadb.com/bsl.
 *
 * Change Date: 2019-07-01
 *
 * On the date above, in accordance with the Business Source License, use
 * of this software will be governed by version 2 or later of the General
 * Public License.
 */

/**
 * @file server.c  - A representation of a backend server within the gateway.
 *
 * @verbatim
 * Revision History
 *
 * Date         Who                     Description
 * 18/06/13     Mark Riddoch            Initial implementation
 * 17/05/14     Mark Riddoch            Addition of unique_name
 * 20/05/14     Massimiliano Pinto      Addition of server_string
 * 21/05/14     Massimiliano Pinto      Addition of node_id
 * 28/05/14     Massimiliano Pinto      Addition of rlagd and node_ts fields
 * 20/06/14     Massimiliano Pinto      Addition of master_id, depth, slaves fields
 * 26/06/14     Mark Riddoch            Addition of server parameters
 * 30/08/14     Massimiliano Pinto      Addition of new service status description
 * 30/10/14     Massimiliano Pinto      Addition of SERVER_MASTER_STICKINESS description
 * 01/06/15     Massimiliano Pinto      Addition of server_update_address/port
 * 19/06/15     Martin Brampton         Extra code for persistent connections
 *
 * @endverbatim
 */
#include <stdio.h>
#include <stdlib.h>
#include <string.h>
#include <sys/types.h>
#include <sys/stat.h>
#include <fcntl.h>
#include <maxscale/service.h>
#include <maxscale/monitor.h>
#include <maxscale/session.h>
#include <maxscale/server.h>
#include <maxscale/spinlock.h>
#include <maxscale/dcb.h>
#include <maxscale/poll.h>
#include <maxscale/log_manager.h>
#include <maxscale/gw_ssl.h>
#include <maxscale/alloc.h>
#include <maxscale/modules.h>
#include <maxscale/gwdirs.h>

/** The latin1 charset */
#define SERVER_DEFAULT_CHARSET 0x08

static SPINLOCK server_spin = SPINLOCK_INIT;
static SERVER *allServers = NULL;

static void spin_reporter(void *, char *, int);
static void server_parameter_free(SERVER_PARAM *tofree);


SERVER* server_alloc(const char *name, const char *address, unsigned short port,
                     const char *protocol, const char *authenticator, const char *auth_options)
{
    if (authenticator == NULL && (authenticator = get_default_authenticator(protocol)) == NULL)
    {
        MXS_ERROR("No authenticator defined for server '%s' and no default "
                  "authenticator for protocol '%s'.", name, protocol);
        return NULL;
    }

    void *auth_instance = NULL;

    if (!authenticator_init(&auth_instance, authenticator, auth_options))
    {
        MXS_ERROR("Failed to initialize authenticator module '%s' for server '%s' ",
                  authenticator, name);
        return NULL;
    }

    char *my_auth_options = NULL;

    if (auth_options && (my_auth_options = MXS_STRDUP(auth_options)) == NULL)
    {
        return NULL;
    }

    SERVER *server = (SERVER *)MXS_CALLOC(1, sizeof(SERVER));
    char *my_name = MXS_STRDUP(name);
    char *my_protocol = MXS_STRDUP(protocol);
    char *my_authenticator = MXS_STRDUP(authenticator);

    if (!server || !my_name || !my_protocol || !my_authenticator)
    {
        MXS_FREE(server);
        MXS_FREE(my_name);
        MXS_FREE(my_protocol);
        MXS_FREE(my_authenticator);
        return NULL;
    }

    if (snprintf(server->name, sizeof(server->name), "%s", address) > sizeof(server->name))
    {
        MXS_WARNING("Truncated server address '%s' to the maximum size of %lu characters.",
                    address, sizeof(server->name));
    }

#if defined(SS_DEBUG)
    server->server_chk_top = CHK_NUM_SERVER;
    server->server_chk_tail = CHK_NUM_SERVER;
#endif
    server->unique_name = my_name;
    server->protocol = my_protocol;
    server->authenticator = my_authenticator;
    server->auth_instance = auth_instance;
    server->auth_options = my_auth_options;
    server->port = port;
    server->status = SERVER_RUNNING;
    server->node_id = -1;
    server->rlag = -2;
    server->master_id = -1;
    server->depth = -1;
    server->parameters = NULL;
    server->server_string = NULL;
    spinlock_init(&server->lock);
    server->persistent = NULL;
    server->persistmax = 0;
    server->persistmaxtime = 0;
    server->persistpoolmax = 0;
<<<<<<< HEAD
    server->monuser[0] = '\0';
    server->monpw[0] = '\0';
    server->is_active = true;
=======
    server->slave_configured = false;
    server->charset = SERVER_DEFAULT_CHARSET;
>>>>>>> 7ddb4d8e
    spinlock_init(&server->persistlock);

    spinlock_acquire(&server_spin);
    server->next = allServers;
    allServers = server;
    spinlock_release(&server_spin);

    return server;
}


/**
 * Deallocate the specified server
 *
 * @param server        The service to deallocate
 * @return Returns true if the server was freed
 */
int
server_free(SERVER *tofreeserver)
{
    SERVER *server;

    /* First of all remove from the linked list */
    spinlock_acquire(&server_spin);
    if (allServers == tofreeserver)
    {
        allServers = tofreeserver->next;
    }
    else
    {
        server = allServers;
        while (server && server->next != tofreeserver)
        {
            server = server->next;
        }
        if (server)
        {
            server->next = tofreeserver->next;
        }
    }
    spinlock_release(&server_spin);

    /* Clean up session and free the memory */
    MXS_FREE(tofreeserver->protocol);
    MXS_FREE(tofreeserver->unique_name);
    MXS_FREE(tofreeserver->server_string);
    server_parameter_free(tofreeserver->parameters);

    if (tofreeserver->persistent)
    {
        dcb_persistent_clean_count(tofreeserver->persistent, true);
    }
    MXS_FREE(tofreeserver);
    return 1;
}

/**
 * Get a DCB from the persistent connection pool, if possible
 *
 * @param       server      The server to set the name on
 * @param       user        The name of the user needing the connection
 * @param       protocol    The name of the protocol needed for the connection
 */
DCB *
server_get_persistent(SERVER *server, char *user, const char *protocol)
{
    DCB *dcb, *previous = NULL;

    if (server->persistent
        && dcb_persistent_clean_count(server->persistent, false)
        && server->persistent
        && (server->status & SERVER_RUNNING))
    {
        spinlock_acquire(&server->persistlock);
        dcb = server->persistent;
        while (dcb)
        {
            if (dcb->user
                && dcb->protoname
                && !dcb-> dcb_errhandle_called
                && !(dcb->flags & DCBF_HUNG)
                && 0 == strcmp(dcb->user, user)
                && 0 == strcmp(dcb->protoname, protocol))
            {
                if (NULL == previous)
                {
                    server->persistent = dcb->nextpersistent;
                }
                else
                {
                    previous->nextpersistent = dcb->nextpersistent;
                }
                MXS_FREE(dcb->user);
                dcb->user = NULL;
                spinlock_release(&server->persistlock);
                atomic_add(&server->stats.n_persistent, -1);
                atomic_add(&server->stats.n_current, 1);
                return dcb;
            }
            else
            {
                MXS_DEBUG("%lu [server_get_persistent] Rejected dcb "
                          "%p from pool, user %s looking for %s, protocol %s "
                          "looking for %s, hung flag %s, error handle called %s.",
                          pthread_self(),
                          dcb,
                          dcb->user ? dcb->user : "NULL",
                          user,
                          dcb->protoname ? dcb->protoname : "NULL",
                          protocol,
                          (dcb->flags & DCBF_HUNG) ? "true" : "false",
                          dcb-> dcb_errhandle_called ? "true" : "false");
            }
            previous = dcb;
            dcb = dcb->nextpersistent;
        }
        spinlock_release(&server->persistlock);
    }
    return NULL;
}

static inline SERVER* next_active_server(SERVER *server)
{
    while (server && !server->is_active)
    {
        server = server->next;
    }

    return server;
}

/**
 * @brief Find a server with the specified name
 *
 * @param name Name of the server
 * @return The server or NULL if not found
 */
SERVER * server_find_by_unique_name(const char *name)
{
    spinlock_acquire(&server_spin);
    SERVER *server = next_active_server(allServers);

    while (server)
    {
        if (server->unique_name && strcmp(server->unique_name, name) == 0)
        {
            break;
        }
        server = next_active_server(server->next);
    }

    spinlock_release(&server_spin);

    return server;
}

/**
 * Find an existing server
 *
 * @param       servname        The Server name or address
 * @param       port            The server port
 * @return      The server or NULL if not found
 */
SERVER *
server_find(char *servname, unsigned short port)
{
    spinlock_acquire(&server_spin);
    SERVER *server = next_active_server(allServers);

    while (server)
    {
        if (strcmp(server->name, servname) == 0 && server->port == port)
        {
            break;
        }
        server = next_active_server(server->next);
    }

    spinlock_release(&server_spin);

    return server;
}

/**
 * Print details of an individual server
 *
 * @param server        Server to print
 */
void
printServer(SERVER *server)
{
    printf("Server %p\n", server);
    printf("\tServer:                       %s\n", server->name);
    printf("\tProtocol:             %s\n", server->protocol);
    printf("\tPort:                 %d\n", server->port);
    printf("\tTotal connections:    %d\n", server->stats.n_connections);
    printf("\tCurrent connections:  %d\n", server->stats.n_current);
    printf("\tPersistent connections:       %d\n", server->stats.n_persistent);
    printf("\tPersistent actual max:        %d\n", server->persistmax);
}

/**
 * Print all servers
 *
 * Designed to be called within a debugger session in order
 * to display all active servers within the gateway
 */
void
printAllServers()
{
    spinlock_acquire(&server_spin);
    SERVER *server = next_active_server(allServers);

    while (server)
    {
        printServer(server);
        server = next_active_server(server->next);
    }

    spinlock_release(&server_spin);
}

/**
 * Print all servers to a DCB
 *
 * Designed to be called within a debugger session in order
 * to display all active servers within the gateway
 */
void
dprintAllServers(DCB *dcb)
{
    spinlock_acquire(&server_spin);
    SERVER *server = next_active_server(allServers);

    while (server)
    {
        dprintServer(dcb, server);
        server = next_active_server(server->next);
    }

    spinlock_release(&server_spin);
}

/**
 * Print all servers in Json format to a DCB
 *
 * Designed to be called within a debugger session in order
 * to display all active servers within the gateway
 */
void
dprintAllServersJson(DCB *dcb)
{
    char *stat;
    int len = 0;
    int el = 1;

    spinlock_acquire(&server_spin);
    SERVER *server = next_active_server(allServers);
    while (server)
    {
        server = next_active_server(server->next);
        len++;
    }

    server = next_active_server(allServers);

    dcb_printf(dcb, "[\n");
    while (server)
    {
        dcb_printf(dcb, "  {\n  \"server\": \"%s\",\n",
                   server->name);
        stat = server_status(server);
        dcb_printf(dcb, "    \"status\": \"%s\",\n",
                   stat);
        MXS_FREE(stat);
        dcb_printf(dcb, "    \"protocol\": \"%s\",\n",
                   server->protocol);
        dcb_printf(dcb, "    \"port\": \"%d\",\n",
                   server->port);
        if (server->server_string)
        {
            dcb_printf(dcb, "    \"version\": \"%s\",\n",
                       server->server_string);
        }
        dcb_printf(dcb, "    \"nodeId\": \"%ld\",\n",
                   server->node_id);
        dcb_printf(dcb, "    \"masterId\": \"%ld\",\n",
                   server->master_id);
        if (server->slaves)
        {
            int i;
            dcb_printf(dcb, "    \"slaveIds\": [ ");
            for (i = 0; server->slaves[i]; i++)
            {
                if (i == 0)
                {
                    dcb_printf(dcb, "%li", server->slaves[i]);
                }
                else
                {
                    dcb_printf(dcb, ", %li ", server->slaves[i]);
                }
            }
            dcb_printf(dcb, "],\n");
        }
        dcb_printf(dcb, "    \"replDepth\": \"%d\",\n",
                   server->depth);
        if (SERVER_IS_SLAVE(server) || SERVER_IS_RELAY_SERVER(server))
        {
            if (server->rlag >= 0)
            {
                dcb_printf(dcb, "    \"slaveDelay\": \"%d\",\n", server->rlag);
            }
        }
        if (server->node_ts > 0)
        {
            dcb_printf(dcb, "    \"lastReplHeartbeat\": \"%lu\",\n", server->node_ts);
        }
        dcb_printf(dcb, "    \"totalConnections\": \"%d\",\n",
                   server->stats.n_connections);
        dcb_printf(dcb, "    \"currentConnections\": \"%d\",\n",
                   server->stats.n_current);
        dcb_printf(dcb, "    \"currentOps\": \"%d\"\n",
                   server->stats.n_current_ops);
        if (el < len)
        {
            dcb_printf(dcb, "  },\n");
        }
        else
        {
            dcb_printf(dcb, "  }\n");
        }
        server = next_active_server(server->next);
        el++;
    }

    dcb_printf(dcb, "]\n");
    spinlock_release(&server_spin);
}


/**
 * Print server details to a DCB
 *
 * Designed to be called within a debugger session in order
 * to display all active servers within the gateway
 */
void
dprintServer(DCB *dcb, SERVER *server)
{
    if (!SERVER_IS_ACTIVE(server))
    {
        return;
    }

    dcb_printf(dcb, "Server %p (%s)\n", server, server->unique_name);
    dcb_printf(dcb, "\tServer:                              %s\n", server->name);
    char* stat = server_status(server);
    dcb_printf(dcb, "\tStatus:                              %s\n", stat);
    MXS_FREE(stat);
    dcb_printf(dcb, "\tProtocol:                            %s\n", server->protocol);
    dcb_printf(dcb, "\tPort:                                %d\n", server->port);
    if (server->server_string)
    {
        dcb_printf(dcb, "\tServer Version:                      %s\n", server->server_string);
    }
    dcb_printf(dcb, "\tNode Id:                             %ld\n", server->node_id);
    dcb_printf(dcb, "\tMaster Id:                           %ld\n", server->master_id);
    if (server->slaves)
    {
        int i;
        dcb_printf(dcb, "\tSlave Ids:                           ");
        for (i = 0; server->slaves[i]; i++)
        {
            if (i == 0)
            {
                dcb_printf(dcb, "%li", server->slaves[i]);
            }
            else
            {
                dcb_printf(dcb, ", %li ", server->slaves[i]);
            }
        }
        dcb_printf(dcb, "\n");
    }
    dcb_printf(dcb, "\tRepl Depth:                          %d\n", server->depth);
    if (SERVER_IS_SLAVE(server) || SERVER_IS_RELAY_SERVER(server))
    {
        if (server->rlag >= 0)
        {
            dcb_printf(dcb, "\tSlave delay:                         %d\n", server->rlag);
        }
    }
    if (server->node_ts > 0)
    {
        struct tm result;
        char buf[40];
        dcb_printf(dcb, "\tLast Repl Heartbeat:                 %s",
                   asctime_r(localtime_r((time_t *)(&server->node_ts), &result), buf));
    }
    SERVER_PARAM *param;
    if ((param = server->parameters))
    {
        dcb_printf(dcb, "\tServer Parameters:\n");
        while (param)
        {
            dcb_printf(dcb, "\t                                       %s\t%s\n", param->name, param->value);
            param = param->next;
        }
    }
    dcb_printf(dcb, "\tNumber of connections:               %d\n", server->stats.n_connections);
    dcb_printf(dcb, "\tCurrent no. of conns:                %d\n", server->stats.n_current);
    dcb_printf(dcb, "\tCurrent no. of operations:           %d\n", server->stats.n_current_ops);
    if (server->persistpoolmax)
    {
        dcb_printf(dcb, "\tPersistent pool size:                %d\n", server->stats.n_persistent);
        dcb_printf(dcb, "\tPersistent measured pool size:       %d\n",
                   dcb_persistent_clean_count(server->persistent, false));
        dcb_printf(dcb, "\tPersistent actual size max:          %d\n", server->persistmax);
        dcb_printf(dcb, "\tPersistent pool size limit:          %ld\n", server->persistpoolmax);
        dcb_printf(dcb, "\tPersistent max time (secs):          %ld\n", server->persistmaxtime);
    }
    if (server->server_ssl)
    {
        SSL_LISTENER *l = server->server_ssl;
        dcb_printf(dcb, "\tSSL initialized:                     %s\n",
                   l->ssl_init_done ? "yes" : "no");
        dcb_printf(dcb, "\tSSL method type:                     %s\n",
                   ssl_method_type_to_string(l->ssl_method_type));
        dcb_printf(dcb, "\tSSL certificate verification depth:  %d\n", l->ssl_cert_verify_depth);
        dcb_printf(dcb, "\tSSL certificate:                     %s\n",
                   l->ssl_cert ? l->ssl_cert : "null");
        dcb_printf(dcb, "\tSSL key:                             %s\n",
                   l->ssl_key ? l->ssl_key : "null");
        dcb_printf(dcb, "\tSSL CA certificate:                  %s\n",
                   l->ssl_ca_cert ? l->ssl_ca_cert : "null");
    }
}

/**
 * Display an entry from the spinlock statistics data
 *
 * @param       dcb     The DCB to print to
 * @param       desc    Description of the statistic
 * @param       value   The statistic value
 */
static void
spin_reporter(void *dcb, char *desc, int value)
{
    dcb_printf((DCB *)dcb, "\t\t%-40s  %d\n", desc, value);
}

/**
 * Diagnostic to print all DCBs in persistent pool for a server
 *
 * @param       pdcb    DCB to print results to
 * @param       server  SERVER for which DCBs are to be printed
 */
void
dprintPersistentDCBs(DCB *pdcb, SERVER *server)
{
    DCB *dcb;

    spinlock_acquire(&server->persistlock);
#if SPINLOCK_PROFILE
    dcb_printf(pdcb, "DCB List Spinlock Statistics:\n");
    spinlock_stats(&server->persistlock, spin_reporter, pdcb);
#endif
    dcb = server->persistent;
    while (dcb)
    {
        dprintOneDCB(pdcb, dcb);
        dcb = dcb->nextpersistent;
    }
    spinlock_release(&server->persistlock);
}

/**
 * List all servers in a tabular form to a DCB
 *
 */
void
dListServers(DCB *dcb)
{
    spinlock_acquire(&server_spin);
    SERVER  *server = next_active_server(allServers);
    bool have_servers = false;

    if (server)
    {
        have_servers = true;
        dcb_printf(dcb, "Servers.\n");
        dcb_printf(dcb, "-------------------+-----------------+-------+-------------+--------------------\n");
        dcb_printf(dcb, "%-18s | %-15s | Port  | Connections | %-20s\n",
                   "Server", "Address", "Status");
        dcb_printf(dcb, "-------------------+-----------------+-------+-------------+--------------------\n");
    }

    while (server)
    {
        char *stat = server_status(server);
        dcb_printf(dcb, "%-18s | %-15s | %5d | %11d | %s\n",
                   server->unique_name, server->name,
                   server->port,
                   server->stats.n_current, stat);
        MXS_FREE(stat);
        server = next_active_server(server->next);
    }

    if (have_servers)
    {
        dcb_printf(dcb, "-------------------+-----------------+-------+-------------+--------------------\n");
    }
    spinlock_release(&server_spin);
}

/**
 * Convert a set of  server status flags to a string, the returned
 * string has been malloc'd and must be free'd by the caller
 *
 * @param server The server to return the status of
 * @return A string representation of the status flags
 */
char *
server_status(SERVER *server)
{
    char    *status = NULL;

    if (NULL == server || (status = (char *)MXS_MALLOC(512)) == NULL)
    {
        return NULL;
    }
    status[0] = 0;
    if (server->status & SERVER_MAINT)
    {
        strcat(status, "Maintenance, ");
    }
    if (server->status & SERVER_MASTER)
    {
        strcat(status, "Master, ");
    }
    if (server->status & SERVER_RELAY_MASTER)
    {
        strcat(status, "Relay Master, ");
    }
    if (server->status & SERVER_SLAVE)
    {
        strcat(status, "Slave, ");
    }
    if (server->status & SERVER_JOINED)
    {
        strcat(status, "Synced, ");
    }
    if (server->status & SERVER_NDB)
    {
        strcat(status, "NDB, ");
    }
    if (server->status & SERVER_SLAVE_OF_EXTERNAL_MASTER)
    {
        strcat(status, "Slave of External Server, ");
    }
    if (server->status & SERVER_STALE_STATUS)
    {
        strcat(status, "Stale Status, ");
    }
    if (server->status & SERVER_MASTER_STICKINESS)
    {
        strcat(status, "Master Stickiness, ");
    }
    if (server->status & SERVER_AUTH_ERROR)
    {
        strcat(status, "Auth Error, ");
    }
    if (server->status & SERVER_RUNNING)
    {
        strcat(status, "Running");
    }
    else
    {
        strcat(status, "Down");
    }
    return status;
}

/**
 * Set a status bit in the server
 *
 * @param server        The server to update
 * @param bit           The bit to set for the server
 */
void
server_set_status(SERVER *server, int bit)
{
    server->status |= bit;

    /** clear error logged flag before the next failure */
    if (SERVER_IS_MASTER(server))
    {
        server->master_err_is_logged = false;
    }
}

/**
 * Set one or more status bit(s) from a specified set, clearing any others
 * in the specified set
 *
 * @param server        The server to update
 * @param bit           The bit to set for the server
 */
void
server_clear_set_status(SERVER *server, int specified_bits, int bits_to_set)
{
    /** clear error logged flag before the next failure */
    if ((bits_to_set & SERVER_MASTER) && ((server->status & SERVER_MASTER) == 0))
    {
        server->master_err_is_logged = false;
    }

    if ((server->status & specified_bits) != bits_to_set)
    {
        server->status = (server->status & ~specified_bits) | bits_to_set;
    }
}

/**
 * Clear a status bit in the server
 *
 * @param server        The server to update
 * @param bit           The bit to clear for the server
 */
void
server_clear_status(SERVER *server, int bit)
{
    server->status &= ~bit;
}

/**
 * Transfer status bitstring from one server to another
 *
 * @param dest_server       The server to be updated
 * @param source_server         The server to provide the new bit string
 */
void
server_transfer_status(SERVER *dest_server, SERVER *source_server)
{
    dest_server->status = source_server->status;
}

/**
 * Add a user name and password to use for monitoring the
 * state of the server.
 *
 * @param server        The server to update
 * @param user          The user name to use
 * @param passwd        The password of the user
 */
void
serverAddMonUser(SERVER *server, char *user, char *passwd)
{
    if (snprintf(server->monuser, sizeof(server->monuser), "%s", user) > sizeof(server->monuser))
    {
        MXS_WARNING("Truncated monitor user for server '%s', maximum username "
                    "length is %lu characters.", server->unique_name, sizeof(server->monuser));
    }
    if (snprintf(server->monpw, sizeof(server->monpw), "%s", passwd) > sizeof(server->monpw))
    {
        MXS_WARNING("Truncated monitor password for server '%s', maximum password "
                    "length is %lu characters.", server->unique_name, sizeof(server->monpw));
    }
}

/**
 * Check and update a server definition following a configuration
 * update. Changes will not affect any current connections to this
 * server, however all new connections will use the new settings.
 *
 * If the new settings are different from those already applied to the
 * server then a message will be written to the log.
 *
 * @param server        The server to update
 * @param protocol      The new protocol for the server
 * @param user          The monitor user for the server
 * @param passwd        The password to use for the monitor user
 */
void
server_update_credentials(SERVER *server, char *user, char *passwd)
{
    if (user != NULL && passwd != NULL)
    {
        serverAddMonUser(server, user, passwd);
        MXS_NOTICE("Updated monitor credentials for server '%s'", server->name);
    }
}


/**
 * Add a server parameter to a server.
 *
 * Server parameters may be used by routing to weight the load
 * balancing they apply to the server.
 *
 * @param       server  The server we are adding the parameter to
 * @param       name    The parameter name
 * @param       value   The parameter value
 */
void
serverAddParameter(SERVER *server, char *name, char *value)
{
    name = MXS_STRDUP(name);
    value = MXS_STRDUP(value);

    SERVER_PARAM *param = (SERVER_PARAM *)MXS_MALLOC(sizeof(SERVER_PARAM));

    if (!name || !value || !param)
    {
        MXS_FREE(name);
        MXS_FREE(value);
        MXS_FREE(param);
        return;
    }

    param->name = name;
    param->value = value;
    param->next = server->parameters;
    server->parameters = param;
}

/**
 * Free a list of server parameters
 * @param tofree Parameter list to free
 */
static void server_parameter_free(SERVER_PARAM *tofree)
{
    SERVER_PARAM *param;

    if (tofree)
    {
        param = tofree;
        tofree = tofree->next;
        MXS_FREE(param->name);
        MXS_FREE(param->value);
        MXS_FREE(param);
    }
}

/**
 * Retrieve a parameter value from a server
 *
 * @param server        The server we are looking for a parameter of
 * @param name          The name of the parameter we require
 * @return      The parameter value or NULL if not found
 */
char *
serverGetParameter(SERVER *server, char *name)
{
    SERVER_PARAM *param = server->parameters;

    while (param)
    {
        if (strcmp(param->name, name) == 0)
        {
            return param->value;
        }
        param = param->next;
    }
    return NULL;
}

/**
 * Provide a row to the result set that defines the set of servers
 *
 * @param set   The result set
 * @param data  The index of the row to send
 * @return The next row or NULL
 */
static RESULT_ROW *
serverRowCallback(RESULTSET *set, void *data)
{
    int *rowno = (int *)data;
    int i = 0;
    char *stat, buf[20];
    RESULT_ROW *row;
    SERVER *server;

    spinlock_acquire(&server_spin);
    server = allServers;
    while (i < *rowno && server)
    {
        i++;
        server = server->next;
    }
    if (server == NULL)
    {
        spinlock_release(&server_spin);
        MXS_FREE(data);
        return NULL;
    }
    (*rowno)++;
    if (SERVER_IS_ACTIVE(server))
    {
        row = resultset_make_row(set);
        resultset_row_set(row, 0, server->unique_name);
        resultset_row_set(row, 1, server->name);
        sprintf(buf, "%d", server->port);
        resultset_row_set(row, 2, buf);
        sprintf(buf, "%d", server->stats.n_current);
        resultset_row_set(row, 3, buf);
        stat = server_status(server);
        resultset_row_set(row, 4, stat);
        MXS_FREE(stat);
    }
    spinlock_release(&server_spin);
    return row;
}

/**
 * Return a resultset that has the current set of servers in it
 *
 * @return A Result set
 */
RESULTSET *
serverGetList()
{
    RESULTSET *set;
    int *data;

    if ((data = (int *)MXS_MALLOC(sizeof(int))) == NULL)
    {
        return NULL;
    }
    *data = 0;
    if ((set = resultset_create(serverRowCallback, data)) == NULL)
    {
        MXS_FREE(data);
        return NULL;
    }
    resultset_add_column(set, "Server", 20, COL_TYPE_VARCHAR);
    resultset_add_column(set, "Address", 15, COL_TYPE_VARCHAR);
    resultset_add_column(set, "Port", 5, COL_TYPE_VARCHAR);
    resultset_add_column(set, "Connections", 8, COL_TYPE_VARCHAR);
    resultset_add_column(set, "Status", 20, COL_TYPE_VARCHAR);

    return set;
}

/*
 * Update the address value of a specific server
 *
 * @param server        The server to update
 * @param address       The new address
 *
 */
void
server_update_address(SERVER *server, char *address)
{
    spinlock_acquire(&server_spin);
    if (server && address)
    {
        MXS_NOTICE("Updated the address of server '%s' from '%s' to '%s'.",
                   server->unique_name, server->name, address);
        strcpy(server->name, address);
    }
    spinlock_release(&server_spin);
}

/*
 * Update the port value of a specific server
 *
 * @param server        The server to update
 * @param port          The new port value
 *
 */
void
server_update_port(SERVER *server, unsigned short port)
{
    spinlock_acquire(&server_spin);
    if (server && port > 0)
    {
        MXS_NOTICE("Updated the port of server '%s' from %d to %d.",
                   server->unique_name, server->port, port);
        server->port = port;
    }
    spinlock_release(&server_spin);
}

static struct
{
    char            *str;
    unsigned int    bit;
} ServerBits[] =
{
    { "running",     SERVER_RUNNING },
    { "master",      SERVER_MASTER },
    { "slave",       SERVER_SLAVE },
    { "synced",      SERVER_JOINED },
    { "ndb",         SERVER_NDB },
    { "maintenance", SERVER_MAINT },
    { "maint",       SERVER_MAINT },
    { NULL,          0 }
};

/**
 * Map the server status bit
 *
 * @param str   String representation
 * @return bit value or 0 on error
 */
unsigned int
server_map_status(char *str)
{
    int i;

    for (i = 0; ServerBits[i].str; i++)
    {
        if (!strcasecmp(str, ServerBits[i].str))
        {
            return ServerBits[i].bit;
        }
    }
    return 0;
}

/**
 * Set the version string of the server.
 * @param server Server to update
 * @param string Version string
 * @return True if the assignment of the version string was successful, false if
 * memory allocation failed.
 */
bool server_set_version_string(SERVER* server, const char* string)
{
    bool rval = true;
    string = MXS_STRDUP(string);

    if (string)
    {
        spinlock_acquire(&server->lock);
        char* old = server->server_string;
        server->server_string = (char*)string;
        spinlock_release(&server->lock);
        MXS_FREE(old);
    }
    else
    {
        rval = false;
    }

    return rval;
}

/**
 * Creates a server configuration at the location pointed by @c filename
 *
 * @param server Server to serialize into a configuration
 * @param filename Filename where configuration is written
 * @return True on success, false on error
 */
static bool create_server_config(const SERVER *server, const char *filename)
{
    int file = open(filename, O_EXCL | O_CREAT | O_WRONLY, S_IRUSR | S_IWUSR | S_IRGRP | S_IROTH);

    if (file == -1)
    {
        char errbuf[MXS_STRERROR_BUFLEN];
        MXS_ERROR("Failed to open file '%s' when serializing server '%s': %d, %s",
                  filename, server->unique_name, errno, strerror_r(errno, errbuf, sizeof(errbuf)));
        return false;
    }

    // TODO: Check for return values on all of the dprintf calls
    dprintf(file, "[%s]\n", server->unique_name);
    dprintf(file, "type=server\n");
    dprintf(file, "protocol=%s\n", server->protocol);
    dprintf(file, "address=%s\n", server->name);
    dprintf(file, "port=%u\n", server->port);
    dprintf(file, "authenticator=%s\n", server->authenticator);

    if (server->auth_options)
    {
        dprintf(file, "authenticator_options=%s\n", server->auth_options);
    }

    if (*server->monpw && *server->monuser)
    {
        dprintf(file, "monitoruser=%s\n", server->monuser);
        dprintf(file, "monitorpw=%s\n", server->monpw);
    }

    if (server->persistpoolmax)
    {
        dprintf(file, "persistpoolmax=%ld\n", server->persistpoolmax);
    }

    if (server->persistmaxtime)
    {
        dprintf(file, "persistmaxtime=%ld\n", server->persistmaxtime);
    }

    if (server->server_ssl)
    {
        dprintf(file, "ssl=required\n");

        if (server->server_ssl->ssl_cert)
        {
            dprintf(file, "ssl_cert=%s\n", server->server_ssl->ssl_cert);
        }

        if (server->server_ssl->ssl_key)
        {
            dprintf(file, "ssl_key=%s\n", server->server_ssl->ssl_key);
        }

        if (server->server_ssl->ssl_ca_cert)
        {
            dprintf(file, "ssl_ca_cert=%s\n", server->server_ssl->ssl_ca_cert);
        }
        if (server->server_ssl->ssl_cert_verify_depth)
        {
            dprintf(file, "ssl_cert_verify_depth=%d\n", server->server_ssl->ssl_cert_verify_depth);
        }

        const char *version = NULL;

        switch (server->server_ssl->ssl_method_type)
        {
            case SERVICE_TLS10:
                version = "TLSV10";
                break;

#ifdef OPENSSL_1_0
            case SERVICE_TLS11:
                version = "TLSV11";
                break;

            case SERVICE_TLS12:
                version = "TLSV12";
                break;
#endif
            case SERVICE_SSL_TLS_MAX:
                version = "MAX";
                break;

            default:
                break;
        }

        if (version)
        {
            dprintf(file, "ssl_version=%s\n", version);
        }
    }

    close(file);

    return true;
}

bool server_serialize(const SERVER *server)
{
    bool rval = false;
    char filename[PATH_MAX];
    snprintf(filename, sizeof(filename), "%s/%s.cnf.tmp", get_config_persistdir(),
             server->unique_name);

    if (unlink(filename) == -1 && errno != ENOENT)
    {
        char err[MXS_STRERROR_BUFLEN];
        MXS_ERROR("Failed to remove temporary server configuration at '%s': %d, %s",
                  filename, errno, strerror_r(errno, err, sizeof(err)));
    }
    else if (create_server_config(server, filename))
    {
        char final_filename[PATH_MAX];
        strcpy(final_filename, filename);

        char *dot = strrchr(final_filename, '.');
        ss_dassert(dot);
        *dot = '\0';

        if (rename(filename, final_filename) == 0)
        {
            rval = true;
        }
        else
        {
            char err[MXS_STRERROR_BUFLEN];
            MXS_ERROR("Failed to rename temporary server configuration at '%s': %d, %s",
                      filename, errno, strerror_r(errno, err, sizeof(err)));
        }
    }

    return rval;
}

/** Try to find a server with a matching name that has been destroyed */
static SERVER* find_destroyed_server(const char *name, const char *protocol,
                                     const char *authenticator, const char *auth_options)
{
    spinlock_acquire(&server_spin);
    SERVER *server = allServers;
    while (server)
    {
        CHK_SERVER(server);
        if (strcmp(server->unique_name, name) == 0 &&
            strcmp(server->protocol, protocol) == 0 &&
            strcmp(server->authenticator, authenticator) == 0)
        {
            if ((auth_options == NULL && server->auth_options == NULL) ||
                (auth_options && server->auth_options &&
                 strcmp(server->auth_options, auth_options) == 0))
            {
                break;
            }
        }
        server = server->next;
    }
    spinlock_release(&server_spin);

    return server;
}

bool server_create(const char *name, const char *address, const char *port,
                   const char *protocol, const char *authenticator,
                   const char *authenticator_options)
{
    bool rval = false;

    if (server_find_by_unique_name(name) == NULL)
    {
        // TODO: Get default values from the protocol module
        if (port == NULL)
        {
            port = "3306";
        }
        if (protocol == NULL)
        {
            protocol = "MySQLBackend";
        }
        if (authenticator == NULL && (authenticator = get_default_authenticator(protocol)) == NULL)
        {
            MXS_ERROR("No authenticator defined for server '%s' and no default "
                      "authenticator for protocol '%s'.", name, protocol);
            return false;
        }

        /** First check if this service has been created before */
        SERVER *server = find_destroyed_server(name, protocol, authenticator,
                                               authenticator_options);

        if (server)
        {
            /** Found old server, replace network details with new ones and
             * reactivate it */
            snprintf(server->name, sizeof(server->name), "%s", address);
            server->port = atoi(port);
            server->is_active = true;
            rval = true;
        }
        else
        {
            /**
             * server_alloc will add the server to the global list of
             * servers so we don't need to manually add it.
             */
            server = server_alloc(name, address, atoi(port), protocol,
                                  authenticator, authenticator_options);
        }

        if (server && server_serialize(server))
        {
            rval = true;
        }
    }

    return rval;
}

bool server_destroy(SERVER *server)
{
    bool rval = false;

    if (service_server_in_use(server) || monitor_server_in_use(server))
    {
        MXS_ERROR("Cannot destroy server '%s' as it is used by at least one "
                  "service or monitor", server->unique_name);
    }
    else
    {
        char filename[PATH_MAX];
        snprintf(filename, sizeof(filename), "%s/%s.cnf", get_config_persistdir(),
                 server->unique_name);

        if (unlink(filename) == -1)
        {
            if (errno != ENOENT)
            {
                char err[MXS_STRERROR_BUFLEN];
                MXS_ERROR("Failed to remove persisted server configuration '%s': %d, %s",
                          filename, errno, strerror_r(errno, err, sizeof(err)));
            }
            else
            {
                rval = true;
                MXS_WARNING("Server '%s' was not created at runtime. Remove the "
                            "server manually from the correct configuration file.",
                            server->unique_name);
            }
        }
        else
        {
            rval = true;
        }

        if (rval)
        {
            MXS_NOTICE("Destroyed server '%s' at %s:%u", server->unique_name,
                       server->name, server->port);
            server->is_active = false;
        }
    }

    return rval;
}<|MERGE_RESOLUTION|>--- conflicted
+++ resolved
@@ -129,14 +129,10 @@
     server->persistmax = 0;
     server->persistmaxtime = 0;
     server->persistpoolmax = 0;
-<<<<<<< HEAD
     server->monuser[0] = '\0';
     server->monpw[0] = '\0';
     server->is_active = true;
-=======
-    server->slave_configured = false;
     server->charset = SERVER_DEFAULT_CHARSET;
->>>>>>> 7ddb4d8e
     spinlock_init(&server->persistlock);
 
     spinlock_acquire(&server_spin);
