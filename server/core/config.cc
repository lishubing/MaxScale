--- conflicted
+++ resolved
@@ -2647,19 +2647,6 @@
             {
                 return 0;
             }
-<<<<<<< HEAD
-
-            if (users_refresh_time < USERS_REFRESH_TIME_MIN)
-            {
-                MXS_WARNING("%s is less than the allowed minimum value of %d for the "
-                            "configuration option '%s', using the minimum value.",
-                            value,
-                            USERS_REFRESH_TIME_MIN,
-                            CN_USERS_REFRESH_TIME);
-                users_refresh_time = USERS_REFRESH_TIME_MIN;
-            }
-=======
->>>>>>> c878d796
 
             if (users_refresh_time > INT32_MAX)
             {
@@ -3859,22 +3846,13 @@
     config_add_defaults(obj, config_service_params);
     config_add_defaults(obj, module->parameters);
 
-<<<<<<< HEAD
+    int error_count = 0;
     Service* service = service_alloc(obj->name(), router.c_str(), &obj->m_parameters);
 
     if (service)
     {
-        int error_count = 0;
 
         if (!servers.empty())
-=======
-    int error_count = 0;
-    Service* service = service_alloc(obj->object, router, obj->parameters);
-
-    if (service)
-    {
-        for (auto& a : mxs::strtok(config_get_string(obj->parameters, CN_SERVERS), ","))
->>>>>>> c878d796
         {
             for (auto& a : mxs::strtok(servers, ","))
             {
@@ -3924,12 +3902,8 @@
     }
     else
     {
-<<<<<<< HEAD
         MXS_ERROR("Service '%s' creation failed.", obj->name());
-=======
-        MXS_ERROR("Service '%s' creation failed.", obj->object);
         error_count++;
->>>>>>> c878d796
     }
 
     return error_count;
