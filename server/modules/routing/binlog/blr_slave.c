/*
 * GNU General Public License as published by the Free Software Foundation,
 * version 2.
 *
 * This program is distributed in the hope that it will be useful, but WITHOUT
 * ANY WARRANTY; without even the implied warranty of MERCHANTABILITY or FITNESS
 * FOR A PARTICULAR PURPOSE.  See the GNU General Public License for more
 * details.
 *
 * You should have received a copy of the GNU General Public License along with
 * this program; if not, write to the Free Software Foundation, Inc., 51
 * Franklin Street, Fifth Floor, Boston, MA 02110-1301 USA.
 *
 * Copyright MariaDB Corporation Ab 2014-2015
 */

/**
 * @file blr_slave.c - contains code for the router to slave communication
 *
 * The binlog router is designed to be used in replication environments to
 * increase the replication fanout of a master server. It provides a transparant
 * mechanism to read the binlog entries for multiple slaves while requiring
 * only a single connection to the actual master to support the slaves.
 *
 * The current prototype implement is designed to support MySQL 5.6 and has
 * a number of limitations. This prototype is merely a proof of concept and
 * should not be considered production ready.
 *
 * @verbatim
 * Revision History
 *
 * Date		Who			Description
 * 14/04/2014	Mark Riddoch		Initial implementation
 * 18/02/2015	Massimiliano Pinto	Addition of DISCONNECT ALL and DISCONNECT SERVER server_id
 * 18/03/2015	Markus Makela		Better detection of CRC32 | NONE  checksum
 * 19/03/2015	Massimiliano Pinto	Addition of basic MariaDB 10 compatibility support
 * 07/05/2015   Massimiliano Pinto	Added MariaDB 10 Compatibility
 * 11/05/2015   Massimiliano Pinto	Only MariaDB 10 Slaves can register to binlog router with a MariaDB 10 Master
<<<<<<< HEAD
 * 25/09/2015   Martin Brampton         Block callback processing when no router session in the DCB
=======
 * 25/05/2015	Massimiliano Pinto	Addition of BLRM_SLAVE_STOPPED state and blr_start/stop_slave.
 *					New commands STOP SLAVE, START SLAVE added.	
 * 29/05/2015	Massimiliano Pinto	Addition of CHANGE MASTER TO ...
 * 05/06/2015	Massimiliano Pinto	router->service->dbref->sever->name instead of master->remote
 *					in blr_slave_send_slave_status()
 * 08/06/2015	Massimiliano Pinto	blr_slave_send_slave_status() shows mysql_errno and error_msg
 * 15/06/2015	Massimiliano Pinto	Added constraints to CHANGE MASTER TO MASTER_LOG_FILE/POS
 * 23/06/2015	Massimiliano Pinto	Added utility routines for blr_handle_change_master
 *					Call create/use binlog in blr_start_slave() (START SLAVE)
 * 29/06/2015	Massimiliano Pinto	Successfully CHANGE MASTER results in updating master.ini
 *					in blr_handle_change_master()
 * 20/08/2015	Massimiliano Pinto	Added parsing and validation for CHANGE MASTER TO
 * 21/08/2015	Massimiliano Pinto	Added support for new config options:
 *					master_uuid, master_hostname, master_version
 *					If set those values are sent to slaves instead of
 *					saved master responses
 * 03/09/2015	Massimiliano Pinto	Added support for SHOW [GLOBAL] VARIABLES LIKE
 * 04/09/2015	Massimiliano Pinto	Added support for SHOW WARNINGS
 * 15/09/2015	Massimiliano Pinto	Added support for SHOW [GLOBAL] STATUS LIKE 'Uptime'
 * 25/09/2015	Massimiliano Pinto	Addition of slave heartbeat:
 *					the period set during registration is checked
 *					and heartbeat event might be sent to the affected slave.
 * 23/10/15	Markus Makela		Added current_safe_event
>>>>>>> 43c7ccdd
 *
 * @endverbatim
 */

#include <stdio.h>
#include <stdlib.h>
#include <errno.h>
#include <string.h>
#include <service.h>
#include <server.h>
#include <router.h>
#include <atomic.h>
#include <spinlock.h>
#include <blr.h>
#include <dcb.h>
#include <spinlock.h>
#include <housekeeper.h>
#include <sys/stat.h>
#include <skygw_types.h>
#include <skygw_utils.h>
#include <log_manager.h>
#include <version.h>
#include <zlib.h>

extern int load_mysql_users(SERVICE *service);
extern int blr_save_dbusers(ROUTER_INSTANCE *router);
extern void blr_master_close(ROUTER_INSTANCE* router);
extern void blr_file_use_binlog(ROUTER_INSTANCE *router, char *file);
extern int blr_file_new_binlog(ROUTER_INSTANCE *router, char *file);
extern int blr_file_write_master_config(ROUTER_INSTANCE *router, char *error);
extern char *blr_extract_column(GWBUF *buf, int col);
extern uint32_t extract_field(uint8_t *src, int bits);
int blr_file_get_next_binlogname(ROUTER_INSTANCE *router);
static void encode_value(unsigned char *data, unsigned int value, int len);
static int blr_slave_query(ROUTER_INSTANCE *router, ROUTER_SLAVE *slave, GWBUF *queue);
static int blr_slave_replay(ROUTER_INSTANCE *router, ROUTER_SLAVE *slave, GWBUF *master);
static void blr_slave_send_error(ROUTER_INSTANCE *router, ROUTER_SLAVE *slave, char  *msg);
static int blr_slave_send_timestamp(ROUTER_INSTANCE *router, ROUTER_SLAVE *slave);
static int blr_slave_register(ROUTER_INSTANCE *router, ROUTER_SLAVE *slave, GWBUF *queue);
static int blr_slave_binlog_dump(ROUTER_INSTANCE *router, ROUTER_SLAVE *slave, GWBUF *queue);
int blr_slave_catchup(ROUTER_INSTANCE *router, ROUTER_SLAVE *slave, bool large);
uint8_t *blr_build_header(GWBUF	*pkt, REP_HEADER *hdr);
int blr_slave_callback(DCB *dcb, DCB_REASON reason, void *data);
static int blr_slave_fake_rotate(ROUTER_INSTANCE *router, ROUTER_SLAVE *slave);
static void blr_slave_send_fde(ROUTER_INSTANCE *router, ROUTER_SLAVE *slave);
static int blr_slave_send_maxscale_version(ROUTER_INSTANCE *router, ROUTER_SLAVE *slave);
static int blr_slave_send_server_id(ROUTER_INSTANCE *router, ROUTER_SLAVE *slave);
static int blr_slave_send_maxscale_variables(ROUTER_INSTANCE *router, ROUTER_SLAVE *slave);
static int blr_slave_send_master_status(ROUTER_INSTANCE *router, ROUTER_SLAVE *slave);
static int blr_slave_send_slave_status(ROUTER_INSTANCE *router, ROUTER_SLAVE *slave);
static int blr_slave_send_slave_hosts(ROUTER_INSTANCE *router, ROUTER_SLAVE *slave);
static int blr_slave_send_fieldcount(ROUTER_INSTANCE *router, ROUTER_SLAVE *slave, int count);
static int blr_slave_send_columndef(ROUTER_INSTANCE *router, ROUTER_SLAVE *slave, char *name, int type, int len, uint8_t seqno);
static int blr_slave_send_eof(ROUTER_INSTANCE *router, ROUTER_SLAVE *slave, int seqno);
static int blr_slave_send_disconnected_server(ROUTER_INSTANCE *router, ROUTER_SLAVE *slave, int server_id, int found);
static int blr_slave_disconnect_all(ROUTER_INSTANCE *router, ROUTER_SLAVE *slave);
static int blr_slave_disconnect_server(ROUTER_INSTANCE *router, ROUTER_SLAVE *slave, int server_id);
static int blr_slave_send_ok(ROUTER_INSTANCE* router, ROUTER_SLAVE* slave);
static int blr_stop_slave(ROUTER_INSTANCE* router, ROUTER_SLAVE* slave);
static int blr_start_slave(ROUTER_INSTANCE* router, ROUTER_SLAVE* slave);
static void blr_slave_send_error_packet(ROUTER_SLAVE *slave, char *msg, unsigned int err_num, char *status);
static int blr_handle_change_master(ROUTER_INSTANCE* router, char *command, char *error);
static int blr_set_master_hostname(ROUTER_INSTANCE *router, char *hostname);
static int blr_set_master_port(ROUTER_INSTANCE *router, char *command);
static char *blr_set_master_logfile(ROUTER_INSTANCE *router, char *filename, char *error);
static void blr_master_get_config(ROUTER_INSTANCE *router, MASTER_SERVER_CFG *current_master);
static void blr_master_free_config(MASTER_SERVER_CFG *current_master);
static void blr_master_restore_config(ROUTER_INSTANCE *router, MASTER_SERVER_CFG *current_master);
static void blr_master_set_empty_config(ROUTER_INSTANCE *router);
static void blr_master_apply_config(ROUTER_INSTANCE *router, MASTER_SERVER_CFG *prev_master);
static int blr_slave_send_ok_message(ROUTER_INSTANCE* router, ROUTER_SLAVE* slave, char *message);
static char *blr_get_parsed_command_value(char *input);
static char **blr_validate_change_master_option(char *option, CHANGE_MASTER_OPTIONS *config);
static int blr_set_master_user(ROUTER_INSTANCE *router, char *user);
static int blr_set_master_password(ROUTER_INSTANCE *router, char *password);
static int blr_parse_change_master_command(char *input, char *error_string, CHANGE_MASTER_OPTIONS *config);
static int blr_handle_change_master_token(char *input, char *error, CHANGE_MASTER_OPTIONS *config);
static void blr_master_free_parsed_options(CHANGE_MASTER_OPTIONS *options);
static int blr_slave_send_var_value(ROUTER_INSTANCE *router, ROUTER_SLAVE *slave, char *variable, char *value, int column_type);
static int blr_slave_send_variable(ROUTER_INSTANCE *router, ROUTER_SLAVE *slave, char *variable, char *value, int column_type);
static int blr_slave_send_columndef_with_info_schema(ROUTER_INSTANCE *router, ROUTER_SLAVE *slave, char *name, int type, int len, uint8_t seqno);
int blr_test_parse_change_master_command(char *input, char *error_string, CHANGE_MASTER_OPTIONS *config);
char *blr_test_set_master_logfile(ROUTER_INSTANCE *router, char *filename, char *error);
static int blr_slave_handle_variables(ROUTER_INSTANCE *router, ROUTER_SLAVE *slave, char *stmt);
static int blr_slave_send_warning_message(ROUTER_INSTANCE* router, ROUTER_SLAVE* slave, char *message);
static int blr_slave_show_warnings(ROUTER_INSTANCE* router, ROUTER_SLAVE* slave);
extern int MaxScaleUptime();
static int blr_slave_send_status_variable(ROUTER_INSTANCE *router, ROUTER_SLAVE *slave, char *variable, char *value, int column_type);
static int blr_slave_handle_status_variables(ROUTER_INSTANCE *router, ROUTER_SLAVE *slave, char *stmt);
static int blr_slave_send_columndef_with_status_schema(ROUTER_INSTANCE *router, ROUTER_SLAVE *slave, char *name, int type, int len, uint8_t seqno);
static void blr_send_slave_heartbeat(void *inst);
static int blr_slave_send_heartbeat(ROUTER_INSTANCE *router, ROUTER_SLAVE *slave);

void poll_fake_write_event(DCB *dcb);

/**
 * Process a request packet from the slave server.
 *
 * The router can handle a limited subset of requests from the slave, these
 * include a subset of general SQL queries, a slave registeration command and
 * the binlog dump command.
 *
 * The strategy for responding to these commands is to use caches responses
 * for the the same commands that have previously been made to the real master
 * if this is possible, if it is not then the router itself will synthesize a
 * response.
 *
 * @param router	The router instance this defines the master for this replication chain
 * @param slave		The slave specific data
 * @param queue		The incoming request packet
 */
int
blr_slave_request(ROUTER_INSTANCE *router, ROUTER_SLAVE *slave, GWBUF *queue)
{
	if (slave->state < 0 || slave->state > BLRS_MAXSTATE)
	{
        	LOGIF(LE, (skygw_log_write(
                           LOGFILE_ERROR, "Invalid slave state machine state (%d) for binlog router.",
					slave->state)));
		gwbuf_consume(queue, gwbuf_length(queue));
		return 0;
	}

	slave->stats.n_requests++;
	switch (MYSQL_COMMAND(queue))
	{
	case COM_QUERY:
		slave->stats.n_queries++;
		return blr_slave_query(router, slave, queue);
		break;
	case COM_REGISTER_SLAVE:
		if (router->master_state == BLRM_UNCONFIGURED) {
			slave->state = BLRS_ERRORED;
			blr_slave_send_error_packet(slave,
				"Binlog router is not yet configured for replication", (unsigned int) 1597, NULL);

			LOGIF(LE, (skygw_log_write(
				LOGFILE_ERROR,
				"%s: Slave %s: Binlog router is not yet configured for replication",
				router->service->name,
				slave->dcb->remote)));
			dcb_close(slave->dcb);
			return 1;
		}

		/*
		 * If Master is MariaDB10 don't allow registration from
		 * MariaDB/Mysql 5 Slaves
		 */

		if (router->mariadb10_compat && !slave->mariadb10_compat) {
			slave->state = BLRS_ERRORED;
			blr_send_custom_error(slave->dcb, 1, 0,
				"MariaDB 10 Slave is required for Slave registration", "42000", 1064);

			LOGIF(LE, (skygw_log_write(
				LOGFILE_ERROR,
				"%s: Slave %s: a MariaDB 10 Slave is required for Slave registration",
				router->service->name,
				slave->dcb->remote)));

			dcb_close(slave->dcb);
			return 1;
		} else {
			/* Master and Slave version OK: continue with slave registration */
			return blr_slave_register(router, slave, queue);
		}
		break;
	case COM_BINLOG_DUMP:
		{
		char task_name[BLRM_TASK_NAME_LEN+1]="";
		int rc = 0;

		rc = blr_slave_binlog_dump(router, slave, queue);

		if (router->send_slave_heartbeat && rc && slave->heartbeat > 0) {
			snprintf(task_name, BLRM_TASK_NAME_LEN, "%s slaves heartbeat send", router->service->name);

			/* Add slave heartbeat check task: it runs with 1 second frequency */
			hktask_add(task_name, blr_send_slave_heartbeat, router, 1);
		}

		return rc;
		break;
		}
	case COM_STATISTICS:
		return blr_statistics(router, slave, queue);
		break;
	case COM_PING:
		return blr_ping(router, slave, queue);
		break;
	case COM_QUIT:
		LOGIF(LD, (skygw_log_write(LOGFILE_DEBUG,
			"COM_QUIT received from slave with server_id %d",
				slave->serverid)));
		break;
	default:
		blr_send_custom_error(slave->dcb, 1, 0,
			"You have an error in your SQL syntax; Check the syntax the MaxScale binlog router accepts.",
			"42000", 1064);
        	LOGIF(LE, (skygw_log_write(
                           LOGFILE_ERROR,
			"Unexpected MySQL Command (%d) received from slave",
			MYSQL_COMMAND(queue))));	
		break;
	}
	return 0;
}

/**
 * Handle a query from the slave. This is expected to be one of the "standard"
 * queries we expect as part of the registraton process. Most of these can
 * be dealt with by replying the stored responses we got from the master
 * when MaxScale registered as a slave. The exception to the rule is the
 * request to obtain the current timestamp value of the server.
 *
 * The original set added for the registration process has been enhanced in
 * order to support some commands that are useful for monitoring the binlog
 * router.
 *
 * Twelve select statements are currently supported:
 *	SELECT UNIX_TIMESTAMP();
 *	SELECT @master_binlog_checksum
 *	SELECT @@GLOBAL.GTID_MODE
 *	SELECT VERSION()
 *	SELECT 1
 *	SELECT @@version_comment limit 1
 *	SELECT @@hostname
 *	SELECT @@max_allowed_packet
 *	SELECT @@maxscale_version
 *	SELECT @@[GLOBAL.]server_id
 *	SELECT @@version
 *	SELECT @@[GLOBAL.]server_uuid
 *
 * Eight show commands are supported:
 *	SHOW [GLOBAL] VARIABLES LIKE 'SERVER_ID'
 *	SHOW [GLOBAL] VARIABLES LIKE 'SERVER_UUID'
 *	SHOW [GLOBAL] VARIABLES LIKE 'MAXSCALE%'
 *	SHOW SLAVE STATUS
 *	SHOW MASTER STATUS
 *	SHOW SLAVE HOSTS
 *	SHOW WARNINGS
 *	SHOW [GLOBAL] STATUS LIKE 'Uptime'
 *
 * Six set commands are supported:
 *	SET @master_binlog_checksum = @@global.binlog_checksum
 *	SET @master_heartbeat_period=...
 *	SET @slave_slave_uuid=...
 *	SET NAMES latin1
 *	SET NAMES utf8
 *	SET mariadb_slave_capability=...
 *
 * Four administrative commands are supported:
 *	STOP SLAVE
 *	START SLAVE
 *	CHANGE MASTER TO
 *	RESET SLAVE
 *
 * @param router        The router instance this defines the master for this replication chain
 * @param slave         The slave specific data
 * @param queue         The incoming request packet
 * @return		Non-zero if data has been sent
 */
static int
blr_slave_query(ROUTER_INSTANCE *router, ROUTER_SLAVE *slave, GWBUF *queue)
{
char	*qtext, *query_text;
char	*sep = " 	,=";
char	*word, *brkb;
int	query_len;
char    *ptr;
extern  char *strcasestr();

	qtext = GWBUF_DATA(queue);
	query_len = extract_field((uint8_t *)qtext, 24) - 1;
	qtext += 5;		// Skip header and first byte of the payload
	query_text = strndup(qtext, query_len);

	/* Don't log the full statement containg 'password', just trucate it */
	ptr = strcasestr(query_text, "password");
	if (ptr != NULL) {
		char *new_text = strdup(query_text);
		int trucate_at  = (ptr - query_text);
		if (trucate_at > 0) {
			if ( (trucate_at + 3) <= strlen(new_text)) {
				int i;
				for (i = 0; i < 3; i++) {
					new_text[trucate_at + i] = '.';
				}
				new_text[trucate_at+3] = '\0';
			} else {
				new_text[trucate_at] = '\0';
			}
		}

		LOGIF(LT, (skygw_log_write(
			LOGFILE_TRACE, "Execute statement (truncated, it contains password)"
			" from the slave '%s'", new_text)));
		free(new_text);
	} else {
		LOGIF(LT, (skygw_log_write(
			LOGFILE_TRACE, "Execute statement from the slave '%s'", query_text)));
	}

	/*
	 * Implement a very rudimental "parsing" of the query text by extarcting the
	 * words from the statement and matchng them against the subset of queries we
	 * are expecting from the slave. We already have responses to these commands,
	 * except for the select of UNIX_TIMESTAMP(), that we have saved from MaxScale's
	 * own interaction with the real master. We simply replay these saved responses
	 * to the slave.
	 */
	if ((word = strtok_r(query_text, sep, &brkb)) == NULL)
	{
	
		LOGIF(LE, (skygw_log_write(LOGFILE_ERROR, "%s: Incomplete query.",
					router->service->name)));
	}
	else if (strcasecmp(word, "SELECT") == 0)
	{
		if ((word = strtok_r(NULL, sep, &brkb)) == NULL)
		{
			LOGIF(LE, (skygw_log_write(LOGFILE_ERROR, "%s: Incomplete select query.",
					router->service->name)));
		}
		else if (strcasecmp(word, "UNIX_TIMESTAMP()") == 0)
		{
			free(query_text);
			return blr_slave_send_timestamp(router, slave);
		}
		else if (strcasecmp(word, "@master_binlog_checksum") == 0)
		{
			free(query_text);
			return blr_slave_replay(router, slave, router->saved_master.chksum2);
		}
		else if (strcasecmp(word, "@@GLOBAL.GTID_MODE") == 0)
		{
			free(query_text);
			return blr_slave_replay(router, slave, router->saved_master.gtid_mode);
		}
		else if (strcasecmp(word, "1") == 0)
		{
			free(query_text);
			return blr_slave_replay(router, slave, router->saved_master.select1);
		}
		else if (strcasecmp(word, "VERSION()") == 0)
		{
			free(query_text);
			if (router->set_master_version)
				return blr_slave_send_var_value(router, slave, "VERSION()", router->set_master_version, BLR_TYPE_STRING);
			else
				return blr_slave_replay(router, slave, router->saved_master.selectver);
		}
		else if (strcasecmp(word, "@@version") == 0)
		{
			free(query_text);
			if (router->set_master_version)
				return blr_slave_send_var_value(router, slave, "@@version", router->set_master_version, BLR_TYPE_STRING);
			else {
				char *version = blr_extract_column(router->saved_master.selectver, 1);
				
				blr_slave_send_var_value(router, slave, "@@version", version == NULL ? "" : version, BLR_TYPE_STRING);
				free(version);
				return 1;
			}
		}
		else if (strcasecmp(word, "@@version_comment") == 0)
		{
			free(query_text);
			if (!router->saved_master.selectvercom)
				/* This will allow mysql client to get in when @@version_comment is not available */
				return blr_slave_send_ok(router, slave);
			else
				return blr_slave_replay(router, slave, router->saved_master.selectvercom);
		}
		else if (strcasecmp(word, "@@hostname") == 0)
		{
			free(query_text);
			if (router->set_master_hostname)
				return blr_slave_send_var_value(router, slave, "@@hostname", router->set_master_hostname, BLR_TYPE_STRING);
			else
				return blr_slave_replay(router, slave, router->saved_master.selecthostname);
		}
		else if ((strcasecmp(word, "@@server_uuid") == 0) || (strcasecmp(word, "@@global.server_uuid") == 0))
		{
			char	heading[40]; /* to ensure we match the case in query and response */
			strcpy(heading, word);

			free(query_text);
			if (router->set_master_uuid)
				return blr_slave_send_var_value(router, slave, heading, router->master_uuid, BLR_TYPE_STRING);
			else {
				char *master_uuid = blr_extract_column(router->saved_master.uuid, 2);
				blr_slave_send_var_value(router, slave, heading, master_uuid == NULL ? "" : master_uuid, BLR_TYPE_STRING);
				free(master_uuid);
				return 1;
			}
		}
		else if (strcasecmp(word, "@@max_allowed_packet") == 0)
		{
			free(query_text);
			return blr_slave_replay(router, slave, router->saved_master.map);
		}
		else if (strcasecmp(word, "@@maxscale_version") == 0)
		{
			free(query_text);
			return blr_slave_send_maxscale_version(router, slave);
		}
		else if ((strcasecmp(word, "@@server_id") == 0) || (strcasecmp(word, "@@global.server_id") == 0))
		{
			char    server_id[40];
			char	heading[40]; /* to ensure we match the case in query and response */

			sprintf(server_id, "%d", router->masterid);
			strcpy(heading, word);

			free(query_text);

			return blr_slave_send_var_value(router, slave, heading, server_id, BLR_TYPE_INT);
		}
	}
	else if (strcasecmp(word, "SHOW") == 0)
	{
		if ((word = strtok_r(NULL, sep, &brkb)) == NULL)
		{
			LOGIF(LE, (skygw_log_write(LOGFILE_ERROR, "%s: Incomplete show query.",
					router->service->name)));
		}
		else if (strcasecmp(word, "WARNINGS") == 0)
		{
			free(query_text);
			return blr_slave_show_warnings(router, slave);
		}
		else if (strcasecmp(word, "GLOBAL") == 0)
		{
			if (router->master_state == BLRM_UNCONFIGURED) {
				free(query_text);
				return blr_slave_send_ok(router, slave);
			}

			if ((word = strtok_r(NULL, sep, &brkb)) == NULL)
			{
				LOGIF(LE, (skygw_log_write(LOGFILE_ERROR,
					"%s: Expected VARIABLES in SHOW GLOBAL",
					router->service->name)));
			}
			else if (strcasecmp(word, "VARIABLES") == 0)
			{
				int rc = blr_slave_handle_variables(router, slave, brkb);

				/* if no var found, send empty result set */
				if (rc == 0)
					blr_slave_send_ok(router, slave);

				if (rc >= 0) {
					free(query_text);

					return 1;
				} else
					LOGIF(LE, (skygw_log_write(LOGFILE_ERROR,
						"%s: Expected LIKE clause in SHOW GLOBAL VARIABLES.",
						router->service->name)));
			}
			else if (strcasecmp(word, "STATUS") == 0)
			{
				int rc = blr_slave_handle_status_variables(router, slave, brkb);

				/* if no var found, send empty result set */
				if (rc == 0)
					blr_slave_send_ok(router, slave);

				if (rc >= 0) {
					free(query_text);

					return 1;
				} else
					LOGIF(LE, (skygw_log_write(LOGFILE_ERROR,
						"%s: Expected LIKE clause in SHOW GLOBAL STATUS.",
						router->service->name)));
			}
		}
		else if (strcasecmp(word, "VARIABLES") == 0)
		{
			int rc;
			if (router->master_state == BLRM_UNCONFIGURED) {
				free(query_text);
				return blr_slave_send_ok(router, slave);
			}

			rc = blr_slave_handle_variables(router, slave, brkb);

			/* if no var found, send empty result set */
			if (rc == 0)
				blr_slave_send_ok(router, slave);

			if (rc >= 0) {
				free(query_text);

				return 1;
			} else
				LOGIF(LE, (skygw_log_write(LOGFILE_ERROR,
					"%s: Expected LIKE clause in SHOW VARIABLES.",
					router->service->name)));
		}
		else if (strcasecmp(word, "MASTER") == 0)
		{
			if ((word = strtok_r(NULL, sep, &brkb)) == NULL)
			{
				LOGIF(LE, (skygw_log_write(LOGFILE_ERROR,
					"%s: Expected SHOW MASTER STATUS command",
						router->service->name)));
			}
			else if (strcasecmp(word, "STATUS") == 0)
			{
				free(query_text);

				/* if state is BLRM_UNCONFIGURED return empty result */

				if (router->master_state > BLRM_UNCONFIGURED)
					return blr_slave_send_master_status(router, slave);
				else
					return blr_slave_send_ok(router, slave);	
			}
		}
		else if (strcasecmp(word, "SLAVE") == 0)
		{
			if ((word = strtok_r(NULL, sep, &brkb)) == NULL)
			{
				LOGIF(LE, (skygw_log_write(LOGFILE_ERROR,
					"%s: Expected SHOW SLAVE STATUS command",
						router->service->name)));
			}
			else if (strcasecmp(word, "STATUS") == 0)
			{
				free(query_text);
				/* if state is BLRM_UNCONFIGURED return empty result */
				if (router->master_state > BLRM_UNCONFIGURED)
					return blr_slave_send_slave_status(router, slave);
				else
					return blr_slave_send_ok(router, slave);	
			}
			else if (strcasecmp(word, "HOSTS") == 0)
			{
				free(query_text);
				/* if state is BLRM_UNCONFIGURED return empty result */
				if (router->master_state > BLRM_UNCONFIGURED)
					return blr_slave_send_slave_hosts(router, slave);
				else
					return blr_slave_send_ok(router, slave);	
			}
		}
		else if (strcasecmp(word, "STATUS") == 0)
		{
			int rc = blr_slave_handle_status_variables(router, slave, brkb);

			/* if no var found, send empty result set */
			if (rc == 0)
				blr_slave_send_ok(router, slave);

			if (rc >= 0) {
				free(query_text);

				return 1;
			} else
				LOGIF(LE, (skygw_log_write(LOGFILE_ERROR,
					"%s: Expected LIKE clause in SHOW STATUS.",
					router->service->name)));
		}
	}
	else if (strcasecmp(query_text, "SET") == 0)
	{
		if ((word = strtok_r(NULL, sep, &brkb)) == NULL)
		{
			LOGIF(LE, (skygw_log_write(LOGFILE_ERROR, "%s: Incomplete set command.",
					router->service->name)));
		}
		else if (strcasecmp(word, "@master_heartbeat_period") == 0)
		{
			int slave_heartbeat;
			int v_len = 0;
			word = strtok_r(NULL, sep, &brkb);
			if (word) {
				char *new_val;
				v_len = strlen(word);
				if (v_len > 6) {
					new_val = strndup(word, v_len - 6);	
					slave->heartbeat = atoi(new_val) / 1000;
				} else {
					new_val = strndup(word, v_len);
					slave->heartbeat = atoi(new_val) / 1000000;
				}

				free(new_val);
			}
			free(query_text);
			return blr_slave_replay(router, slave, router->saved_master.heartbeat);
		}
		else if (strcasecmp(word, "@mariadb_slave_capability") == 0)
                {
			/* mariadb10 compatibility is set for the slave */
			slave->mariadb10_compat=true;

                       	free(query_text);
			if (router->mariadb10_compat) {
				return blr_slave_replay(router, slave, router->saved_master.mariadb10);
			} else {
				return blr_slave_send_ok(router, slave);
			}
                }
		else if (strcasecmp(word, "@master_binlog_checksum") == 0)
		{
			word = strtok_r(NULL, sep, &brkb);
			if (word && (strcasecmp(word, "'none'") == 0))
				slave->nocrc = 1;
			else if (word && (strcasecmp(word, "@@global.binlog_checksum") == 0))
				slave->nocrc = !router->master_chksum;
			else
				slave->nocrc = 0;

			
			free(query_text);
			return blr_slave_replay(router, slave, router->saved_master.chksum1);
		}
		else if (strcasecmp(word, "@slave_uuid") == 0)
		{
			if ((word = strtok_r(NULL, sep, &brkb)) != NULL)
				slave->uuid = strdup(word);
			free(query_text);
			return blr_slave_replay(router, slave, router->saved_master.setslaveuuid);
		}
		else if (strcasecmp(word, "NAMES") == 0)
		{
			if ((word = strtok_r(NULL, sep, &brkb)) == NULL)
			{
				LOGIF(LE, (skygw_log_write(LOGFILE_ERROR, "%s: Truncated SET NAMES command.",
					router->service->name)));
			}
			else if (strcasecmp(word, "latin1") == 0)
			{
				free(query_text);
				return blr_slave_replay(router, slave, router->saved_master.setnames);
			}
			else if (strcasecmp(word, "utf8") == 0)
			{
				free(query_text);
				return blr_slave_replay(router, slave, router->saved_master.utf8);
			}
		}
	} /* RESET current configured master */
        else if (strcasecmp(query_text, "RESET") == 0)
	{
		if ((word = strtok_r(NULL, sep, &brkb)) == NULL)
		{
			LOGIF(LE, (skygw_log_write(LOGFILE_ERROR, "%s: Incomplete RESET command.",
					router->service->name)));
		}
		else if (strcasecmp(word, "SLAVE") == 0)
		{
			free(query_text);

			if (router->master_state == BLRM_SLAVE_STOPPED) {
				char path[PATH_MAX + 1] = "";
				char error_string[BINLOG_ERROR_MSG_LEN + 1] = "";
				MASTER_SERVER_CFG *current_master = NULL;
				int removed_cfg = 0;

				/* save current replication parameters */
				current_master = (MASTER_SERVER_CFG *)calloc(1, sizeof(MASTER_SERVER_CFG));

				if (!current_master) {
					snprintf(error_string, BINLOG_ERROR_MSG_LEN, "error allocating memory for blr_master_get_config");
					LOGIF(LE, (skygw_log_write_flush(LOGFILE_ERROR, "%s: %s", router->service->name, error_string)));
					blr_slave_send_error_packet(slave, error_string, (unsigned int)1201, NULL);

					return 1;
				}

				/* get current data */
				blr_master_get_config(router, current_master);

				LOGIF(LM, (skygw_log_write(LOGFILE_MESSAGE, "%s: 'RESET SLAVE executed'. Previous state MASTER_HOST='%s', MASTER_PORT=%i, MASTER_LOG_FILE='%s', MASTER_LOG_POS=%lu, MASTER_USER='%s'",
					router->service->name,
					current_master->host,
					current_master->port,
					current_master->logfile,
					current_master->pos,
					current_master->user)));

				/* remove master.ini */
				strncpy(path, router->binlogdir, PATH_MAX);

				strncat(path,"/master.ini", PATH_MAX);

				/* remove master.ini */
				removed_cfg = unlink(path);

				if (removed_cfg == -1) {
					char err_msg[STRERROR_BUFLEN];
					snprintf(error_string, BINLOG_ERROR_MSG_LEN, "Error removing %s, %s, errno %u", path, strerror_r(errno, err_msg, sizeof(err_msg)), errno);
					LOGIF(LE, (skygw_log_write_flush(LOGFILE_ERROR, "%s: %s", router->service->name, error_string)));
				}

				spinlock_acquire(&router->lock);

				router->master_state = BLRM_UNCONFIGURED;
				blr_master_set_empty_config(router);
				blr_master_free_config(current_master);

				spinlock_release(&router->lock);

				if (removed_cfg == -1) {
					blr_slave_send_error_packet(slave, error_string, (unsigned int)1201, NULL);
					return 1;
				} else {
					return blr_slave_send_ok(router, slave);
				}
			} else {
				if (router->master_state == BLRM_UNCONFIGURED)
					blr_slave_send_ok(router, slave);
				else
					blr_slave_send_error_packet(slave, "This operation cannot be performed with a running slave; run STOP SLAVE first", (unsigned int)1198, NULL);
				return 1;
			}
		}
	}
	/* start replication from the current configured master */
	else if (strcasecmp(query_text, "START") == 0)
	{
		if ((word = strtok_r(NULL, sep, &brkb)) == NULL)
		{
			LOGIF(LE, (skygw_log_write(LOGFILE_ERROR, "%s: Incomplete START command.",
					router->service->name)));
		}
		else if (strcasecmp(word, "SLAVE") == 0)
		{
			free(query_text);
			return blr_start_slave(router, slave);
		}
	}
	/* stop replication from the current master*/
	else if (strcasecmp(query_text, "STOP") == 0)
	{
		if ((word = strtok_r(NULL, sep, &brkb)) == NULL)
		{
			LOGIF(LE, (skygw_log_write(LOGFILE_ERROR, "%s: Incomplete STOP command.",
					router->service->name)));
		}
		else if (strcasecmp(word, "SLAVE") == 0)
		{
			free(query_text);
			return blr_stop_slave(router, slave);
		}
	}
	/* Change the server to replicate from */
	else if (strcasecmp(query_text, "CHANGE") == 0)
	{
		if ((word = strtok_r(NULL, sep, &brkb)) == NULL)
		{
			LOGIF(LE, (skygw_log_write(LOGFILE_ERROR, "%s: Incomplete CHANGE command.",
				router->service->name)));
		}
		else if (strcasecmp(word, "MASTER") == 0)
		{
			if (router->master_state != BLRM_SLAVE_STOPPED && router->master_state != BLRM_UNCONFIGURED)
			{
				free(query_text);
				blr_slave_send_error_packet(slave, "Cannot change master with a running slave; run STOP SLAVE first", (unsigned int)1198, NULL);
				return 1;
			}
			else
			{
				int rc;
				char error_string[BINLOG_ERROR_MSG_LEN + 1] = "";
				MASTER_SERVER_CFG *current_master = NULL;

				current_master = (MASTER_SERVER_CFG *)calloc(1, sizeof(MASTER_SERVER_CFG));

				if (!current_master) {
					free(query_text);
					strcpy(error_string, "Error allocating memory for blr_master_get_config");
					LOGIF(LE, (skygw_log_write_flush(LOGFILE_ERROR, "%s: %s", router->service->name, error_string)));

					blr_slave_send_error_packet(slave, error_string, (unsigned int)1201, NULL);

					return 1;
				}

				blr_master_get_config(router, current_master);

				rc = blr_handle_change_master(router, brkb, error_string);

				free(query_text);

				if (rc < 0) {
					/* CHANGE MASTER TO has failed */
					blr_slave_send_error_packet(slave, error_string, (unsigned int)1234, "42000");
					blr_master_free_config(current_master);

					return 1;
				} else {
					int ret;
					char error[BINLOG_ERROR_MSG_LEN + 1];

					/* Write/Update master config into master.ini file */
					ret = blr_file_write_master_config(router, error);

                                        if (ret) {
						/* file operation failure: restore config */
						spinlock_acquire(&router->lock);

						blr_master_apply_config(router, current_master);
						blr_master_free_config(current_master);

						spinlock_release(&router->lock);

						snprintf(error_string, BINLOG_ERROR_MSG_LEN, "Error writing into %s/master.ini: %s", router->binlogdir, error);
						LOGIF(LE, (skygw_log_write(LOGFILE_ERROR, "%s: %s",
							router->service->name, error_string)));

						blr_slave_send_error_packet(slave, error_string, (unsigned int)1201, NULL);

						return 1;
					}

					/**
					 * check if router is BLRM_UNCONFIGURED
					 * and change state to BLRM_SLAVE_STOPPED
					 */
					if (rc == 1 || router->master_state == BLRM_UNCONFIGURED) {
						spinlock_acquire(&router->lock);

						router->master_state = BLRM_SLAVE_STOPPED;

						spinlock_release(&router->lock);
					}

					if (!router->trx_safe)
						blr_master_free_config(current_master);

					if (router->trx_safe && router->pending_transaction) {
						if (strcmp(router->binlog_name, router->prevbinlog) != 0)
						{
							char message[BINLOG_ERROR_MSG_LEN+1] = "";
							snprintf(message, BINLOG_ERROR_MSG_LEN, "1105:Partial transaction in file %s starting at pos %lu, ending at pos %lu will be lost with next START SLAVE command", current_master->logfile, current_master->safe_pos, current_master->pos);
							blr_master_free_config(current_master);

							return blr_slave_send_warning_message(router, slave, message);
						} else {
							blr_master_free_config(current_master);
							return blr_slave_send_ok(router, slave);
						}

					} else {
						return blr_slave_send_ok(router, slave);
					}
				}
			}
		}
	}
	else if (strcasecmp(query_text, "DISCONNECT") == 0)
	{
		if ((word = strtok_r(NULL, sep, &brkb)) == NULL)
		{
			LOGIF(LE, (skygw_log_write(LOGFILE_ERROR, "%s: Incomplete DISCONNECT command.",
					router->service->name)));
		}
		else if (strcasecmp(word, "ALL") == 0)
		{
			free(query_text);
			return blr_slave_disconnect_all(router, slave);
		}
		else if (strcasecmp(word, "SERVER") == 0)
		{
			if ((word = strtok_r(NULL, sep, &brkb)) == NULL)
			{
				LOGIF(LE, (skygw_log_write(LOGFILE_ERROR,
					"%s: Expected DISCONNECT SERVER $server_id",
						router->service->name)));
			} else {
				int serverid = atoi(word);
				free(query_text);
				return blr_slave_disconnect_server(router, slave, serverid);
			}
		}
	}

	free(query_text);

	query_text = strndup(qtext, query_len);
	LOGIF(LE, (skygw_log_write(
		LOGFILE_ERROR, "Unexpected query from '%s'@'%s': %s", slave->dcb->user, slave->dcb->remote, query_text)));
	free(query_text);
	blr_slave_send_error(router, slave, "You have an error in your SQL syntax; Check the syntax the MaxScale binlog router accepts.");
	return 1;
}


/**
 * Send a reply to a command we have received from the slave. The reply itself
 * is merely a copy of a previous message we received from the master when we
 * registered as a slave. Hence we just replay this saved reply.
 *
 * @param	router		The binlog router instance
 * @param	slave		The slave server to which we are sending the response
 * @param	master		The saved master response
 * @return	Non-zero if data was sent
 */
static int
blr_slave_replay(ROUTER_INSTANCE *router, ROUTER_SLAVE *slave, GWBUF *master)
{
GWBUF	*clone;

	if (router->master_state == BLRM_UNCONFIGURED)
		return blr_slave_send_ok(router, slave);

	if (!master)
		return 0;

	if ((clone = gwbuf_clone(master)) != NULL)
	{
		return slave->dcb->func.write(slave->dcb, clone);
	}
	else
	{
		LOGIF(LE, (skygw_log_write(LOGFILE_ERROR,
			"Failed to clone server response to send to slave.")));
		return 0;
	}
}

/**
 * Construct an error response
 *
 * @param router	The router instance
 * @param slave		The slave server instance
 * @param msg		The error message to send
 */
static void
blr_slave_send_error(ROUTER_INSTANCE *router, ROUTER_SLAVE *slave, char  *msg)
{
GWBUF		*pkt;
unsigned char   *data;
int             len;

        if ((pkt = gwbuf_alloc(strlen(msg) + 13)) == NULL)
                return;
        data = GWBUF_DATA(pkt);
        len = strlen(msg) + 9;
        encode_value(&data[0], len, 24);	// Payload length
        data[3] = 1;				// Sequence id
						// Payload
        data[4] = 0xff;				// Error indicator
	encode_value(&data[5], 1064, 16);// Error Code
	strncpy((char *)&data[7], "#42000", 6);
        memcpy(&data[13], msg, strlen(msg));	// Error Message
	slave->dcb->func.write(slave->dcb, pkt);
}

/*
 * Some standard packets that have been captured from a network trace of server
 * interactions. These packets are the schema definition sent in response to
 * a SELECT UNIX_TIMESTAMP() statement and the EOF packet that marks the end
 * of transmission of the result set.
 */
static uint8_t timestamp_def[] = {
 0x01, 0x00, 0x00, 0x01, 0x01, 0x26, 0x00, 0x00, 0x02, 0x03, 0x64, 0x65, 0x66, 0x00, 0x00, 0x00,
 0x10, 0x55, 0x4e, 0x49, 0x58, 0x5f, 0x54, 0x49, 0x4d, 0x45, 0x53, 0x54, 0x41, 0x4d, 0x50, 0x28,
 0x29, 0x00, 0x0c, 0x3f, 0x00, 0x0b, 0x00, 0x00, 0x00, 0x08, 0x81, 0x00, 0x00, 0x00, 0x00, 0x05,
 0x00, 0x00, 0x03, 0xfe, 0x00, 0x00, 0x02, 0x00
};
static uint8_t timestamp_eof[] = { 0x05, 0x00, 0x00, 0x05, 0xfe, 0x00, 0x00, 0x02, 0x00 };

/**
 * Send a response to a "SELECT UNIX_TIMESTAMP()" request. This differs from the other
 * requests since we do not save a copy of the original interaction with the master
 * and simply replay it. We want to always send the current time. We have stored a typcial
 * response, which gives us the schema information normally returned. This is sent to the
 * client and then we add a dynamic part that will insert the current timestamp data.
 * Finally we send a preprepaed EOF packet to end the response stream.
 *
 * @param	router		The binlog router instance
 * @param	slave		The slave server to which we are sending the response
 * @return	Non-zero if data was sent
 */
static int
blr_slave_send_timestamp(ROUTER_INSTANCE *router, ROUTER_SLAVE *slave)
{
GWBUF	*pkt;
char	timestamp[20];
uint8_t *ptr;
int	len, ts_len;

	sprintf(timestamp, "%ld", time(0));
	ts_len = strlen(timestamp);
	len = sizeof(timestamp_def) + sizeof(timestamp_eof) + 5 + ts_len;
	if ((pkt = gwbuf_alloc(len)) == NULL)
		return 0;
	ptr = GWBUF_DATA(pkt);
	memcpy(ptr, timestamp_def, sizeof(timestamp_def));	// Fixed preamble
	ptr += sizeof(timestamp_def);
	encode_value(ptr, ts_len + 1, 24);			// Add length of data packet
	ptr += 3;
	*ptr++ = 0x04;						// Sequence number in response
	*ptr++ = ts_len;					// Length of result string
	strncpy((char *)ptr, timestamp, ts_len);		// Result string
	ptr += ts_len;
	memcpy(ptr, timestamp_eof, sizeof(timestamp_eof));	// EOF packet to terminate result
	return slave->dcb->func.write(slave->dcb, pkt);
}

/**
 * Send a response the the SQL command SELECT @@MAXSCALE_VERSION
 *
 * @param	router		The binlog router instance
 * @param	slave		The slave server to which we are sending the response
 * @return	Non-zero if data was sent
 */
static int
blr_slave_send_maxscale_version(ROUTER_INSTANCE *router, ROUTER_SLAVE *slave)
{
GWBUF	*pkt;
char	version[80] = "";
uint8_t *ptr;
int	len, vers_len;

	sprintf(version, "%s", MAXSCALE_VERSION);
	vers_len = strlen(version);
	blr_slave_send_fieldcount(router, slave, 1);
	blr_slave_send_columndef(router, slave, "MAXSCALE_VERSION", BLR_TYPE_STRING, vers_len, 2);
	blr_slave_send_eof(router, slave, 3);

	len = 5 + vers_len;
	if ((pkt = gwbuf_alloc(len)) == NULL)
		return 0;
	ptr = GWBUF_DATA(pkt);
	encode_value(ptr, vers_len + 1, 24);			// Add length of data packet
	ptr += 3;
	*ptr++ = 0x04;						// Sequence number in response
	*ptr++ = vers_len;					// Length of result string
	strncpy((char *)ptr, version, vers_len);		// Result string
	ptr += vers_len;
	slave->dcb->func.write(slave->dcb, pkt);
	return blr_slave_send_eof(router, slave, 5);
}

/**
 * Send a response the the SQL command SELECT @@server_id
 *
 * @param	router		The binlog router instance
 * @param	slave		The slave server to which we are sending the response
 * @return	Non-zero if data was sent
 */
static int
blr_slave_send_server_id(ROUTER_INSTANCE *router, ROUTER_SLAVE *slave)
{
GWBUF	*pkt;
char	server_id[40];
uint8_t *ptr;
int	len, id_len;

	sprintf(server_id, "%d", router->masterid);
	id_len = strlen(server_id);
	blr_slave_send_fieldcount(router, slave, 1);
	blr_slave_send_columndef(router, slave, "SERVER_ID", BLR_TYPE_INT, id_len, 2);
	blr_slave_send_eof(router, slave, 3);

	len = 5 + id_len;
	if ((pkt = gwbuf_alloc(len)) == NULL)
		return 0;
	ptr = GWBUF_DATA(pkt);
	encode_value(ptr, id_len + 1, 24);			// Add length of data packet
	ptr += 3;
	*ptr++ = 0x04;						// Sequence number in response
	*ptr++ = id_len;					// Length of result string
	strncpy((char *)ptr, server_id, id_len);		// Result string
	ptr += id_len;
	slave->dcb->func.write(slave->dcb, pkt);
	return blr_slave_send_eof(router, slave, 5);
}


/**
 * Send the response to the SQL command "SHOW VARIABLES LIKE 'MAXSCALE%'
 *
 * @param	router		The binlog router instance
 * @param	slave		The slave server to which we are sending the response
 * @return	Non-zero if data was sent
 */
static int
blr_slave_send_maxscale_variables(ROUTER_INSTANCE *router, ROUTER_SLAVE *slave)
{
GWBUF	*pkt;
char	name[40];
char	version[80];
uint8_t *ptr;
int	len, vers_len, seqno = 2;

	blr_slave_send_fieldcount(router, slave, 2);
	blr_slave_send_columndef(router, slave, "Variable_name", BLR_TYPE_STRING, 40, seqno++);
	blr_slave_send_columndef(router, slave, "Value", BLR_TYPE_STRING, 40, seqno++);
	blr_slave_send_eof(router, slave, seqno++);

	sprintf(version, "%s", MAXSCALE_VERSION);
	vers_len = strlen(version);
	strcpy(name, "MAXSCALE_VERSION");
	len = 5 + vers_len + strlen(name) + 1;
	if ((pkt = gwbuf_alloc(len)) == NULL)
		return 0;
	ptr = GWBUF_DATA(pkt);
	encode_value(ptr, vers_len + 2 + strlen(name), 24);			// Add length of data packet
	ptr += 3;
	*ptr++ = seqno++;						// Sequence number in response
	*ptr++ = strlen(name);					// Length of result string
	strncpy((char *)ptr, name, strlen(name));		// Result string
	ptr += strlen(name);
	*ptr++ = vers_len;					// Length of result string
	strncpy((char *)ptr, version, vers_len);		// Result string
	ptr += vers_len;
	slave->dcb->func.write(slave->dcb, pkt);

	return blr_slave_send_eof(router, slave, seqno++);
}


/**
 * Send the response to the SQL command "SHOW MASTER STATUS"
 *
 * @param	router		The binlog router instance
 * @param	slave		The slave server to which we are sending the response
 * @return	Non-zero if data was sent
 */
static int
blr_slave_send_master_status(ROUTER_INSTANCE *router, ROUTER_SLAVE *slave)
{
GWBUF	*pkt;
char	file[40];
char	position[40];
uint8_t *ptr;
int	len, file_len;

	blr_slave_send_fieldcount(router, slave, 5);
	blr_slave_send_columndef(router, slave, "File", BLR_TYPE_STRING, 40, 2);
	blr_slave_send_columndef(router, slave, "Position", BLR_TYPE_STRING, 40, 3);
	blr_slave_send_columndef(router, slave, "Binlog_Do_DB", BLR_TYPE_STRING, 40, 4);
	blr_slave_send_columndef(router, slave, "Binlog_Ignore_DB", BLR_TYPE_STRING, 40, 5);
	blr_slave_send_columndef(router, slave, "Execute_Gtid_Set", BLR_TYPE_STRING, 40, 6);
	blr_slave_send_eof(router, slave, 7);

	sprintf(file, "%s", router->binlog_name);
	file_len = strlen(file);

	sprintf(position, "%lu", router->binlog_position);

	len = 5 + file_len + strlen(position) + 1 + 3;
	if ((pkt = gwbuf_alloc(len)) == NULL)
		return 0;
	ptr = GWBUF_DATA(pkt);
	encode_value(ptr, len - 4, 24);			// Add length of data packet
	ptr += 3;
	*ptr++ = 0x08;						// Sequence number in response
	*ptr++ = strlen(file);					// Length of result string
	strncpy((char *)ptr, file, strlen(file));		// Result string
	ptr += strlen(file);
	*ptr++ = strlen(position);					// Length of result string
	strncpy((char *)ptr, position, strlen(position));		// Result string
	ptr += strlen(position);
	*ptr++ = 0;					// Send 3 empty values
	*ptr++ = 0;
	*ptr++ = 0;
	slave->dcb->func.write(slave->dcb, pkt);
	return blr_slave_send_eof(router, slave, 9);
}

/*
 * Columns to send for a "SHOW SLAVE STATUS" command
 */
static char *slave_status_columns[] = {
	"Slave_IO_State", "Master_Host", "Master_User", "Master_Port", "Connect_Retry",
	"Master_Log_File", "Read_Master_Log_Pos", "Relay_Log_File", "Relay_Log_Pos",
	"Relay_Master_Log_File", "Slave_IO_Running", "Slave_SQL_Running", "Replicate_Do_DB",
	"Replicate_Ignore_DB", "Replicate_Do_Table", 
	"Replicate_Ignore_Table", "Replicate_Wild_Do_Table", "Replicate_Wild_Ignore_Table",
	"Last_Errno", "Last_Error", "Skip_Counter", "Exec_Master_Log_Pos", "Relay_Log_Space",
	"Until_Condition", "Until_Log_File", "Until_Log_Pos", "Master_SSL_Allowed",
	"Master_SSL_CA_File", "Master_SSL_CA_Path", "Master_SSL_Cert", "Master_SSL_Cipher",
	"Master_SSL_Key", "Seconds_Behind_Master",
	"Master_SSL_Verify_Server_Cert", "Last_IO_Errno", "Last_IO_Error", "Last_SQL_Errno",
	"Last_SQL_Error", "Replicate_Ignore_Server_Ids", "Master_Server_Id", "Master_UUID",
	"Master_Info_File", "SQL_Delay", "SQL_Remaining_Delay", "Slave_SQL_Running_State",
	"Master_Retry_Count", "Master_Bind", "Last_IO_Error_TimeStamp", 
	"Last_SQL_Error_Timestamp", "Master_SSL_Crl", "Master_SSL_Crlpath",
	"Retrieved_Gtid_Set", "Executed_Gtid_Set", "Auto_Position", NULL
};

/**
 * Send the response to the SQL command "SHOW SLAVE STATUS"
 *
 * @param	router		The binlog router instance
 * @param	slave		The slave server to which we are sending the response
 * @return	Non-zero if data was sent
 */
static int
blr_slave_send_slave_status(ROUTER_INSTANCE *router, ROUTER_SLAVE *slave)
{
GWBUF	*pkt;
char	column[42];
uint8_t *ptr;
int	len, actual_len, col_len, seqno, ncols, i;
char    *dyn_column=NULL;

	/* Count the columns */
	for (ncols = 0; slave_status_columns[ncols]; ncols++);

	blr_slave_send_fieldcount(router, slave, ncols);
	seqno = 2;
	for (i = 0; slave_status_columns[i]; i++)
		blr_slave_send_columndef(router, slave, slave_status_columns[i], BLR_TYPE_STRING, 40, seqno++);
	blr_slave_send_eof(router, slave, seqno++);

	len = 5 + (ncols * 41) + 250;	// Max length + 250 bytes error message

	if ((pkt = gwbuf_alloc(len)) == NULL)
		return 0;
	ptr = GWBUF_DATA(pkt);
	encode_value(ptr, len - 4, 24);			// Add length of data packet
	ptr += 3;
	*ptr++ = seqno++;					// Sequence number in response

	sprintf(column, "%s", blrm_states[router->master_state]);
	col_len = strlen(column);
	*ptr++ = col_len;					// Length of result string
	strncpy((char *)ptr, column, col_len);		// Result string
	ptr += col_len;

	sprintf(column, "%s", router->service->dbref->server->name ? router->service->dbref->server->name : "");
	col_len = strlen(column);
	*ptr++ = col_len;					// Length of result string
	strncpy((char *)ptr, column, col_len);		// Result string
	ptr += col_len;

	sprintf(column, "%s", router->user ? router->user : "");
	col_len = strlen(column);
	*ptr++ = col_len;					// Length of result string
	strncpy((char *)ptr, column, col_len);		// Result string
	ptr += col_len;

	sprintf(column, "%d", router->service->dbref->server->port);
	col_len = strlen(column);
	*ptr++ = col_len;					// Length of result string
	strncpy((char *)ptr, column, col_len);		// Result string
	ptr += col_len;

	sprintf(column, "%d", 60);			// Connect retry
	col_len = strlen(column);
	*ptr++ = col_len;					// Length of result string
	strncpy((char *)ptr, column, col_len);		// Result string
	ptr += col_len;

	sprintf(column, "%s", router->binlog_name);
	col_len = strlen(column);
	*ptr++ = col_len;					// Length of result string
	strncpy((char *)ptr, column, col_len);		// Result string
	ptr += col_len;

	/* if router->trx_safe report current_pos*/
	if (router->trx_safe)
		sprintf(column, "%lu", router->current_pos);
	else
		sprintf(column, "%lu", router->binlog_position);

	col_len = strlen(column);
	*ptr++ = col_len;					// Length of result string
	strncpy((char *)ptr, column, col_len);		// Result string
	ptr += col_len;

	/* We have no relay log, we relay the binlog, so we will send the same data */
	sprintf(column, "%s", router->binlog_name);
	col_len = strlen(column);
	*ptr++ = col_len;					// Length of result string
	strncpy((char *)ptr, column, col_len);		// Result string
	ptr += col_len;

	sprintf(column, "%ld", router->binlog_position);
	col_len = strlen(column);
	*ptr++ = col_len;					// Length of result string
	strncpy((char *)ptr, column, col_len);		// Result string
	ptr += col_len;

	/* We have no relay log, we relay the binlog, so we will send the same data */
	sprintf(column, "%s", router->binlog_name);
	col_len = strlen(column);
	*ptr++ = col_len;					// Length of result string
	strncpy((char *)ptr, column, col_len);		// Result string
	ptr += col_len;

	if (router->master_state != BLRM_SLAVE_STOPPED) {
		if (router->master_state < BLRM_BINLOGDUMP)
			strcpy(column, "Connecting");
		else
			strcpy(column, "Yes");
	} else {
		strcpy(column, "No");
	}
	col_len = strlen(column);
	*ptr++ = col_len;					// Length of result string
	strncpy((char *)ptr, column, col_len);		// Result string
	ptr += col_len;

	if (router->master_state != BLRM_SLAVE_STOPPED)
		strcpy(column, "Yes");
	else
		strcpy(column, "No");
	col_len = strlen(column);
	*ptr++ = col_len;					// Length of result string
	strncpy((char *)ptr, column, col_len);		// Result string
	ptr += col_len;

	*ptr++ = 0;					// Send 6 empty values
	*ptr++ = 0;
	*ptr++ = 0;
	*ptr++ = 0;
	*ptr++ = 0;
	*ptr++ = 0;

	/* Last error information */
	sprintf(column, "%lu", router->m_errno);
	col_len = strlen(column);
	*ptr++ = col_len;					// Length of result string
	strncpy((char *)ptr, column, col_len);		// Result string
	ptr += col_len;

	/* Last error message */
	if (router->m_errmsg == NULL) {
		*ptr++ = 0;
	} else {
		dyn_column = (char*)router->m_errmsg;
		col_len = strlen(dyn_column);
		if (col_len > 250)
			col_len = 250;
		*ptr++ = col_len;                                       // Length of result string
		strncpy((char *)ptr, dyn_column, col_len);              // Result string
		ptr += col_len;
	}

	/* Skip_Counter */
	sprintf(column, "%d", 0);
	col_len = strlen(column);
	*ptr++ = col_len;					// Length of result string
	strncpy((char *)ptr, column, col_len);		// Result string
	ptr += col_len;

	sprintf(column, "%ld", router->binlog_position);
	col_len = strlen(column);
	*ptr++ = col_len;					// Length of result string
	strncpy((char *)ptr, column, col_len);		// Result string
	ptr += col_len;

	sprintf(column, "%ld", router->binlog_position);
	col_len = strlen(column);
	*ptr++ = col_len;					// Length of result string
	strncpy((char *)ptr, column, col_len);		// Result string
	ptr += col_len;

	strcpy(column, "None");
	col_len = strlen(column);
	*ptr++ = col_len;					// Length of result string
	strncpy((char *)ptr, column, col_len);		// Result string
	ptr += col_len;

	*ptr++ = 0;

	/* Until_Log_Pos */
	sprintf(column, "%d", 0);
	col_len = strlen(column);
	*ptr++ = col_len;					// Length of result string
	strncpy((char *)ptr, column, col_len);		// Result string
	ptr += col_len;

	/* Master_SSL_Allowed */
	strcpy(column, "No");
	col_len = strlen(column);
	*ptr++ = col_len;					// Length of result string
	strncpy((char *)ptr, column, col_len);		// Result string
	ptr += col_len;

	*ptr++ = 0;					// Empty SSL columns
	*ptr++ = 0;
	*ptr++ = 0;
	*ptr++ = 0;
	*ptr++ = 0;

	/* Seconds_Behind_Master */
	sprintf(column, "%d", 0);
	col_len = strlen(column);
	*ptr++ = col_len;					// Length of result string
	strncpy((char *)ptr, column, col_len);		// Result string
	ptr += col_len;

	/* Master_SSL_Verify_Server_Cert */
	strcpy(column, "No");
	col_len = strlen(column);
	*ptr++ = col_len;					// Length of result string
	strncpy((char *)ptr, column, col_len);		// Result string
	ptr += col_len;

	/* Last_IO_Error */
	sprintf(column, "%d", 0);
	col_len = strlen(column);
	*ptr++ = col_len;					// Length of result string
	strncpy((char *)ptr, column, col_len);		// Result string
	ptr += col_len;

	*ptr++ = 0;

	/* Last_SQL_Error */
	sprintf(column, "%d", 0);
	col_len = strlen(column);
	*ptr++ = col_len;					// Length of result string
	strncpy((char *)ptr, column, col_len);		// Result string
	ptr += col_len;

	*ptr++ = 0;
	*ptr++ = 0;

	/* Master_Server_Id */
	sprintf(column, "%d", router->masterid);
	col_len = strlen(column);
	*ptr++ = col_len;					// Length of result string
	strncpy((char *)ptr, column, col_len);		// Result string
	ptr += col_len;

	sprintf(column, "%s", router->master_uuid ?
			 router->master_uuid : router->uuid);
	col_len = strlen(column);
	*ptr++ = col_len;					// Length of result string
	strncpy((char *)ptr, column, col_len);		// Result string
	ptr += col_len;

	*ptr++ = 0;

	/* SQL_Delay*/
	sprintf(column, "%d", 0);
	col_len = strlen(column);
	*ptr++ = col_len;					// Length of result string
	strncpy((char *)ptr, column, col_len);		// Result string
	ptr += col_len;

	*ptr++ = 0xfb;				// NULL value

	/* Slave_Running_State */
	if (router->master_state == BLRM_SLAVE_STOPPED)
		strcpy(column, "Slave stopped");
	else if (!router->m_errno)
		strcpy(column, "Slave running");
	else {
		if (router->master_state < BLRM_BINLOGDUMP)
			strcpy(column, "Registering");
		else
			strcpy(column, "Error");
	}
	col_len = strlen(column);
	*ptr++ = col_len;					// Length of result string
	strncpy((char *)ptr, column, col_len);		// Result string
	ptr += col_len;

	/* Master_Retry_Count */
	sprintf(column, "%d", 1000);
	col_len = strlen(column);
	*ptr++ = col_len;					// Length of result string
	strncpy((char *)ptr, column, col_len);		// Result string
	ptr += col_len;

	*ptr++ = 0;			// Send 5 empty values
	*ptr++ = 0;
	*ptr++ = 0;
	*ptr++ = 0;
	*ptr++ = 0;

	// No GTID support send empty values
	*ptr++ = 0;
	*ptr++ = 0;
	*ptr++ = 0;
	*ptr++ = 0;

	actual_len = ptr - (uint8_t *)GWBUF_DATA(pkt);
	ptr = GWBUF_DATA(pkt);
	encode_value(ptr, actual_len - 4, 24);			// Add length of data packet

	pkt = gwbuf_rtrim(pkt, len - actual_len);		// Trim the buffer to the actual size

	slave->dcb->func.write(slave->dcb, pkt);
	return blr_slave_send_eof(router, slave, seqno++);
}

/**
 * Send the response to the SQL command "SHOW SLAVE HOSTS"
 *
 * @param	router		The binlog router instance
 * @param	slave		The slave server to which we are sending the response
 * @return	Non-zero if data was sent
 */
static int
blr_slave_send_slave_hosts(ROUTER_INSTANCE *router, ROUTER_SLAVE *slave)
{
GWBUF		*pkt;
char		server_id[40];
char		host[40];
char		port[40];
char		master_id[40];
char		slave_uuid[40];
uint8_t 	*ptr;
int		len, seqno;
ROUTER_SLAVE	*sptr;

	blr_slave_send_fieldcount(router, slave, 5);
	blr_slave_send_columndef(router, slave, "Server_id", BLR_TYPE_STRING, 40, 2);
	blr_slave_send_columndef(router, slave, "Host", BLR_TYPE_STRING, 40, 3);
	blr_slave_send_columndef(router, slave, "Port", BLR_TYPE_STRING, 40, 4);
	blr_slave_send_columndef(router, slave, "Master_id", BLR_TYPE_STRING, 40, 5);
	blr_slave_send_columndef(router, slave, "Slave_UUID", BLR_TYPE_STRING, 40, 6);
	blr_slave_send_eof(router, slave, 7);

	seqno = 8;
	spinlock_acquire(&router->lock);
	sptr = router->slaves;
	while (sptr)
	{
		if (sptr->state != 0)
		{
			sprintf(server_id, "%d", sptr->serverid);
			sprintf(host, "%s", sptr->hostname ? sptr->hostname : "");
			sprintf(port, "%d", sptr->port);
			sprintf(master_id, "%d", router->serverid);
			sprintf(slave_uuid, "%s", sptr->uuid ? sptr->uuid : "");
			len = 4 + strlen(server_id) + strlen(host) + strlen(port)
					+ strlen(master_id) + strlen(slave_uuid) + 5;
			if ((pkt = gwbuf_alloc(len)) == NULL)
				return 0;
			ptr = GWBUF_DATA(pkt);
			encode_value(ptr, len - 4, 24);			// Add length of data packet
			ptr += 3;
			*ptr++ = seqno++;						// Sequence number in response
			*ptr++ = strlen(server_id);					// Length of result string
			strncpy((char *)ptr, server_id, strlen(server_id));		// Result string
			ptr += strlen(server_id);
			*ptr++ = strlen(host);					// Length of result string
			strncpy((char *)ptr, host, strlen(host));		// Result string
			ptr += strlen(host);
			*ptr++ = strlen(port);					// Length of result string
			strncpy((char *)ptr, port, strlen(port));		// Result string
			ptr += strlen(port);
			*ptr++ = strlen(master_id);					// Length of result string
			strncpy((char *)ptr, master_id, strlen(master_id));		// Result string
			ptr += strlen(master_id);
			*ptr++ = strlen(slave_uuid);					// Length of result string
			strncpy((char *)ptr, slave_uuid, strlen(slave_uuid));		// Result string
			ptr += strlen(slave_uuid);
			slave->dcb->func.write(slave->dcb, pkt);
		}
		sptr = sptr->next;
	}
	spinlock_release(&router->lock);
	return blr_slave_send_eof(router, slave, seqno);
}

/**
 * Process a slave replication registration message.
 *
 * We store the various bits of information the slave gives us and generate
 * a reply message: OK packet.
 *
 * @param	router		The router instance
 * @param	slave		The slave server
 * @param	queue		The BINLOG_DUMP packet
 * @return			Non-zero if data was sent
 */
static int
blr_slave_register(ROUTER_INSTANCE *router, ROUTER_SLAVE *slave, GWBUF *queue)
{
GWBUF	*resp;
uint8_t	*ptr;
int	slen;

	ptr = GWBUF_DATA(queue);
	ptr += 4;		// Skip length and sequence number
	if (*ptr++ != COM_REGISTER_SLAVE)
		return 0;
	slave->serverid = extract_field(ptr, 32);
	ptr += 4;
	slen = *ptr++;
	if (slen != 0)
	{
		slave->hostname = strndup((char *)ptr, slen);
		ptr += slen;
	}
	else
		slave->hostname = NULL;
	slen = *ptr++;
	if (slen != 0)
	{
		ptr += slen;
		slave->user = strndup((char *)ptr, slen);
	}
	else
		slave->user = NULL;
	slen = *ptr++;
	if (slen != 0)
	{
		slave->passwd = strndup((char *)ptr, slen);
		ptr += slen;
	}
	else
		slave->passwd = NULL;
	slave->port = extract_field(ptr, 16);
	ptr += 2;
	slave->rank = extract_field(ptr, 32);

	slave->state = BLRS_REGISTERED;

	/*
	 * Send OK response
	 */
	return blr_slave_send_ok(router, slave);
}

/**
 * Process a COM_BINLOG_DUMP message from the slave. This is the
 * final step in the process of registration. The new master, MaxScale
 * must send a response packet and generate a fake BINLOG_ROTATE event
 * with the binlog file requested by the slave. And then send a
 * FORMAT_DESCRIPTION_EVENT that has been saved from the real master.
 *
 * Once send MaxScale must continue to send binlog events to the slave.
 *
 * @param	router		The router instance
 * @param	slave		The slave server
 * @param	queue		The BINLOG_DUMP packet
 * @return			The number of bytes written to the slave
 */
static int
blr_slave_binlog_dump(ROUTER_INSTANCE *router, ROUTER_SLAVE *slave, GWBUF *queue)
{
GWBUF		*resp;
uint8_t		*ptr;
int		len, rval, binlognamelen;
REP_HEADER	hdr;
uint32_t	chksum;

	ptr = GWBUF_DATA(queue);
	len = extract_field(ptr, 24);
	binlognamelen = len - 11;
	if (binlognamelen > BINLOG_FNAMELEN)
	{
        	LOGIF(LE, (skygw_log_write(
			LOGFILE_ERROR,
			"blr_slave_binlog_dump truncating binlog filename "
			"from %d to %d",
			binlognamelen, BINLOG_FNAMELEN)));
		binlognamelen = BINLOG_FNAMELEN;
	}
	ptr += 4;		// Skip length and sequence number
	if (*ptr++ != COM_BINLOG_DUMP)
	{
        	LOGIF(LE, (skygw_log_write(
			LOGFILE_ERROR,
			"blr_slave_binlog_dump expected a COM_BINLOG_DUMP but received %d",
			*(ptr-1))));
		return 0;
	}

	slave->binlog_pos = extract_field(ptr, 32);
	ptr += 4;
	ptr += 2;
	ptr += 4;
	strncpy(slave->binlogfile, (char *)ptr, binlognamelen);
	slave->binlogfile[binlognamelen] = 0;

       	LOGIF(LD, (skygw_log_write(
		LOGFILE_DEBUG,
		"%s: COM_BINLOG_DUMP: binlog name '%s', length %d, "
		"from position %lu.", router->service->name,
			slave->binlogfile, binlognamelen, 
			(unsigned long)slave->binlog_pos)));

	slave->seqno = 1;


	if (slave->nocrc)
		len = BINLOG_EVENT_HDR_LEN + 8 + binlognamelen;
	else
		len = BINLOG_EVENT_HDR_LEN + 8 + 4 + binlognamelen;

	// Build a fake rotate event
	resp = gwbuf_alloc(len + 5);
	hdr.payload_len = len + 1;
	hdr.seqno = slave->seqno++;
	hdr.ok = 0;
	hdr.timestamp = 0L;
	hdr.event_type = ROTATE_EVENT;
	hdr.serverid = router->masterid;
	hdr.event_size = len;
	hdr.next_pos = 0;
	hdr.flags = 0x20;
	ptr = blr_build_header(resp, &hdr);
	encode_value(ptr, slave->binlog_pos, 64);
	ptr += 8;
	memcpy(ptr, slave->binlogfile, binlognamelen);
	ptr += binlognamelen;

	if (!slave->nocrc)
	{
		/*
		 * Now add the CRC to the fake binlog rotate event.
		 *
		 * The algorithm is first to compute the checksum of an empty buffer
		 * and then the checksum of the event portion of the message, ie we do not
		 * include the length, sequence number and ok byte that makes up the first
		 * 5 bytes of the message. We also do not include the 4 byte checksum itself.
		 */
		chksum = crc32(0L, NULL, 0);
		chksum = crc32(chksum, GWBUF_DATA(resp) + 5, hdr.event_size - 4);
		encode_value(ptr, chksum, 32);
	}

	/* Send Fake Rotate Event */
	rval = slave->dcb->func.write(slave->dcb, resp);

	/* set lastEventReceived */
	slave->lastEventReceived = ROTATE_EVENT;

	/* set lastReply for slave heartbeat check */
	if (router->send_slave_heartbeat)
		slave->lastReply = time(0);

	/* Send the FORMAT_DESCRIPTION_EVENT */
	if (slave->binlog_pos != 4)
		blr_slave_send_fde(router, slave);

	/* set lastEventReceived */
	slave->lastEventReceived = FORMAT_DESCRIPTION_EVENT;

	slave->dcb->low_water  = router->low_water;
	slave->dcb->high_water = router->high_water;

	dcb_add_callback(slave->dcb, DCB_REASON_DRAINED, blr_slave_callback, slave);

	slave->state = BLRS_DUMPING;

	LOGIF(LM, (skygw_log_write(
		LOGFILE_MESSAGE,
			"%s: Slave %s, server id %d requested binlog file %s from position %lu",
			router->service->name, slave->dcb->remote,
			slave->serverid,
			slave->binlogfile, (unsigned long)slave->binlog_pos)));

	if (slave->binlog_pos != router->binlog_position ||
			strcmp(slave->binlogfile, router->binlog_name) != 0)
	{
		spinlock_acquire(&slave->catch_lock);
		slave->cstate &= ~CS_UPTODATE;
		slave->cstate |= CS_EXPECTCB;
		spinlock_release(&slave->catch_lock);
		poll_fake_write_event(slave->dcb);
	}
	return rval;
}

/**
 * Encode a value into a number of bits in a MySQL packet
 *
 * @param	data	Pointer to location in target packet
 * @param	value	The value to encode into the buffer
 * @param	len	Number of bits to encode value into
 */
static void
encode_value(unsigned char *data, unsigned int value, int len)
{
	while (len > 0)
	{
		*data++ = value & 0xff;
		value >>= 8;
		len -= 8;
	}
}


/**
 * Populate a header structure for a replication message from a GWBUF structure.
 *
 * @param pkt	The incoming packet in a GWBUF chain
 * @param hdr	The packet header to populate
 * @return 	A pointer to the first byte following the event header
 */
uint8_t *
blr_build_header(GWBUF	*pkt, REP_HEADER *hdr)
{
uint8_t	*ptr;

	ptr = GWBUF_DATA(pkt);

	encode_value(ptr, hdr->payload_len, 24);
	ptr += 3;
	*ptr++ = hdr->seqno;
	*ptr++ = hdr->ok;
	encode_value(ptr, hdr->timestamp, 32);
	ptr += 4;
	*ptr++ = hdr->event_type;
	encode_value(ptr, hdr->serverid, 32);
	ptr += 4;
	encode_value(ptr, hdr->event_size, 32);
	ptr += 4;
	encode_value(ptr, hdr->next_pos, 32);
	ptr += 4;
	encode_value(ptr, hdr->flags, 16);
	ptr += 2;

	return ptr;
}

/**
 * We have a registered slave that is behind the current leading edge of the 
 * binlog. We must replay the log entries to bring this node up to speed.
 *
 * There may be a large number of records to send to the slave, the process
 * is triggered by the slave COM_BINLOG_DUMP message and all the events must
 * be sent without receiving any new event. This measn there is no trigger into
 * MaxScale other than this initial message. However, if we simply send all the
 * events we end up with an extremely long write queue on the DCB and risk
 * running the server out of resources.
 *
 * The slave catchup routine will send a burst of replication events per single
 * call. The paramter "long" control the number of events in the burst. The
 * short burst is intended to be used when the master receive an event and 
 * needs to put the slave into catchup mode. This prevents the slave taking
 * too much time away from the thread that is processing the master events.
 *
 * At the end of the burst a fake EPOLLOUT event is added to the poll event
 * queue. This ensures that the slave callback for processing DCB write drain
 * will be called and future catchup requests will be handled on another thread.
 *
 * @param	router		The binlog router
 * @param	slave		The slave that is behind
 * @param	large		Send a long or short burst of events
 * @return			The number of bytes written
 */
int
blr_slave_catchup(ROUTER_INSTANCE *router, ROUTER_SLAVE *slave, bool large)
{
GWBUF		*head, *record;
REP_HEADER	hdr;
int		written, rval = 1, burst;
int		rotating = 0;
unsigned long	burst_size;
uint8_t		*ptr;
char read_errmsg[BINLOG_ERROR_MSG_LEN+1];

	read_errmsg[BINLOG_ERROR_MSG_LEN] = '\0';

	if (large)
		burst = router->long_burst;
	else
		burst = router->short_burst;
	burst_size = router->burst_size;
	spinlock_acquire(&slave->catch_lock);
	if (slave->cstate & CS_BUSY)
	{
		spinlock_release(&slave->catch_lock);
		return 0;
	}
	slave->cstate |= CS_BUSY;
	spinlock_release(&slave->catch_lock);

	if (slave->file == NULL)
	{
		rotating = router->rotating;
		if ((slave->file = blr_open_binlog(router, slave->binlogfile)) == NULL)
		{
			char err_msg[BINLOG_ERROR_MSG_LEN+1];
			err_msg[BINLOG_ERROR_MSG_LEN] = '\0';

			if (rotating)
			{
				spinlock_acquire(&slave->catch_lock);
				slave->cstate |= CS_EXPECTCB;
				slave->cstate &= ~CS_BUSY;
				spinlock_release(&slave->catch_lock);
				poll_fake_write_event(slave->dcb);
				return rval;
			}
			LOGIF(LE, (skygw_log_write(
				LOGFILE_ERROR,
				"Slave %s:%i, server-id %d, binlog '%s': blr_slave_catchup failed to open binlog file",
				slave->dcb->remote, slave->port, slave->serverid,
				slave->binlogfile)));

			slave->cstate &= ~CS_BUSY;
			slave->state = BLRS_ERRORED;

			snprintf(err_msg, BINLOG_ERROR_MSG_LEN, "Failed to open binlog '%s'", slave->binlogfile);

			/* Send error that stops slave replication */
			blr_send_custom_error(slave->dcb, slave->seqno++, 0, err_msg, "HY000", 1236);

			dcb_close(slave->dcb);
			return 0;
		}
	}
	slave->stats.n_bursts++;

	while (burst-- && burst_size > 0 &&
		(record = blr_read_binlog(router, slave->file, slave->binlog_pos, &hdr, read_errmsg)) != NULL)
	{
		head = gwbuf_alloc(5);
		ptr = GWBUF_DATA(head);
		encode_value(ptr, hdr.event_size + 1, 24);
		ptr += 3;
		*ptr++ = slave->seqno++;
		*ptr++ = 0;		// OK
		head = gwbuf_append(head, record);
		slave->lastEventTimestamp = hdr.timestamp;
		slave->lastEventReceived = hdr.event_type;

		if (hdr.event_type == ROTATE_EVENT)
		{
			unsigned long beat1 = hkheartbeat;
			blr_close_binlog(router, slave->file);
			if (hkheartbeat - beat1 > 1)
				LOGIF(LE, (skygw_log_write(
					LOGFILE_ERROR, "blr_close_binlog took %d maxscale beats",
					hkheartbeat - beat1)));
			blr_slave_rotate(router, slave, GWBUF_DATA(record));
			beat1 = hkheartbeat;
			if ((slave->file = blr_open_binlog(router, slave->binlogfile)) == NULL)
			{
				char err_msg[BINLOG_ERROR_MSG_LEN+1];
				err_msg[BINLOG_ERROR_MSG_LEN] = '\0';
				if (rotating)
				{
					spinlock_acquire(&slave->catch_lock);
					slave->cstate |= CS_EXPECTCB;
					slave->cstate &= ~CS_BUSY;
					spinlock_release(&slave->catch_lock);
					poll_fake_write_event(slave->dcb);
					return rval;
				}
				LOGIF(LE, (skygw_log_write(
					LOGFILE_ERROR,
					"Slave %s:%i, server-id %d, binlog '%s': blr_slave_catchup failed to open binlog file in rotate event",
					slave->dcb->remote,
					slave->port,
					slave->serverid,
					slave->binlogfile)));

				slave->state = BLRS_ERRORED;

				snprintf(err_msg, BINLOG_ERROR_MSG_LEN, "Failed to open binlog '%s' in rotate event", slave->binlogfile);

				/* Send error that stops slave replication */
				blr_send_custom_error(slave->dcb, (slave->seqno - 1), 0, err_msg, "HY000", 1236);

				dcb_close(slave->dcb);
				break;
			}
			if (hkheartbeat - beat1 > 1)
				LOGIF(LE, (skygw_log_write(
					LOGFILE_ERROR, "blr_open_binlog took %d beats",
					hkheartbeat - beat1)));
		}
		slave->stats.n_bytes += gwbuf_length(head);
		written = slave->dcb->func.write(slave->dcb, head);
		if (written && hdr.event_type != ROTATE_EVENT)
		{
			slave->binlog_pos = hdr.next_pos;
		}
		rval = written;
		slave->stats.n_events++;
		burst_size -= hdr.event_size;

		/* set lastReply for slave heartbeat check */
		if (router->send_slave_heartbeat)
			slave->lastReply = time(0);
	}
	if (record == NULL) {
		slave->stats.n_failed_read++;

                if (hdr.ok == SLAVE_POS_READ_ERR) {
			LOGIF(LE, (skygw_log_write(LOGFILE_ERROR,
				"%s Slave %s:%i, server-id %d, binlog '%s', %s",
				router->service->name,
				slave->dcb->remote,
				slave->port,
				slave->serverid,
				slave->binlogfile,
				read_errmsg)));

                        spinlock_acquire(&slave->catch_lock);

                        slave->state = BLRS_ERRORED;

                        spinlock_release(&slave->catch_lock);

			/*
			 * Send an error that will stop slave replication
			 */
                        blr_send_custom_error(slave->dcb, slave->seqno++, 0, read_errmsg, "HY000", 1236);

                        dcb_close(slave->dcb);

                        return 0;
                }

		if (hdr.ok == SLAVE_POS_READ_UNSAFE) {

			ROUTER_OBJECT *router_obj= router->service->router;

			LOGIF(LE, (skygw_log_write(LOGFILE_ERROR,
				"%s: Slave %s:%i, server-id %d, binlog '%s', %s",
				router->service->name,
				slave->dcb->remote,
				slave->port,
				slave->serverid,
				slave->binlogfile,
				read_errmsg)));

			/*
			 * Close the slave session and socket
			 * The slave will try to reconnect
			 */
			router_obj->closeSession(router->service->router_instance, slave);

			return 0;
		}
	}
	spinlock_acquire(&slave->catch_lock);
	slave->cstate &= ~CS_BUSY;
	spinlock_release(&slave->catch_lock);

	if (record)
	{
		slave->stats.n_flows++;
		spinlock_acquire(&slave->catch_lock);
		slave->cstate |= CS_EXPECTCB;
		spinlock_release(&slave->catch_lock);
		poll_fake_write_event(slave->dcb);
	}
	else if (slave->binlog_pos == router->binlog_position &&
			strcmp(slave->binlogfile, router->binlog_name) == 0)
	{
		int state_change = 0;
		spinlock_acquire(&router->binlog_lock);
		spinlock_acquire(&slave->catch_lock);

		/*
		 * Now check again since we hold the router->binlog_lock
		 * and slave->catch_lock.
		 */
		if (slave->binlog_pos != router->binlog_position ||
			strcmp(slave->binlogfile, router->binlog_name) != 0)
		{
			slave->cstate &= ~CS_UPTODATE;
			slave->cstate |= CS_EXPECTCB;
			spinlock_release(&slave->catch_lock);
			spinlock_release(&router->binlog_lock);
			poll_fake_write_event(slave->dcb);
		}
		else
		{
			if ((slave->cstate & CS_UPTODATE) == 0)
			{
				slave->stats.n_upd++;
				slave->cstate |= CS_UPTODATE;
				spinlock_release(&slave->catch_lock);
				spinlock_release(&router->binlog_lock);
				state_change = 1;
			}
		}

		if (state_change)
		{
			slave->stats.n_caughtup++;
			if (slave->stats.n_caughtup == 1)
			{
				LOGIF(LM, (skygw_log_write(LOGFILE_MESSAGE,
					"%s: Slave %s:%d, server-id %d is up to date '%s', position %lu.",
					router->service->name,
					slave->dcb->remote,
					slave->port,
					slave->serverid,
					slave->binlogfile, (unsigned long)slave->binlog_pos)));
			}
			else if ((slave->stats.n_caughtup % 50) == 0)
			{
				LOGIF(LM, (skygw_log_write(LOGFILE_MESSAGE,
					"%s: Slave %s:%d, server-id %d is up to date '%s', position %lu.",
					router->service->name,
					slave->dcb->remote,
					slave->port,
					slave->serverid,
					slave->binlogfile, (unsigned long)slave->binlog_pos)));
			}
		}
	}
	else
	{
		if (slave->binlog_pos >= blr_file_size(slave->file)
				&& router->rotating == 0
				&& strcmp(router->binlog_name, slave->binlogfile) != 0
				&& (blr_master_connected(router)
					|| blr_file_next_exists(router, slave)))
		{
			/* We may have reached the end of file of a non-current
			 * binlog file.
			 *
			 * Note if the master is rotating there is a window during
			 * which the rotate event has been written to the old binlog
			 * but the new binlog file has not yet been created. Therefore
			 * we ignore these issues during the rotate processing.
			 */
			LOGIF(LE, (skygw_log_write(LOGFILE_ERROR,
				"Slave reached end of file for binlog file %s at %lu "
				"which is not the file currently being downloaded. "
				"Master binlog is %s, %lu. This may be caused by a "
				"previous failure of the master.",
				slave->binlogfile, (unsigned long)slave->binlog_pos,
				router->binlog_name, router->binlog_position)));
			if (blr_slave_fake_rotate(router, slave))
			{
				spinlock_acquire(&slave->catch_lock);
				slave->cstate |= CS_EXPECTCB;
				spinlock_release(&slave->catch_lock);
				poll_fake_write_event(slave->dcb);
			}
			else
			{
				slave->state = BLRS_ERRORED;
				dcb_close(slave->dcb);
			}
		}
		else if (blr_master_connected(router))
		{
			spinlock_acquire(&slave->catch_lock);
			slave->cstate |= CS_EXPECTCB;
			spinlock_release(&slave->catch_lock);
			poll_fake_write_event(slave->dcb);
		}
	}
	return rval;
}

/**
 * The DCB callback used by the slave to obtain DCB_REASON_LOW_WATER callbacks
 * when the server sends all the the queue data for a DCB. This is the mechanism
 * that is used to implement the flow control mechanism for the sending of
 * large quantities of binlog records during the catchup process.
 *
 * @param dcb		The DCB of the slave connection
 * @param reason	The reason the callback was called
 * @param data		The user data, in this case the server structure
 */
int
blr_slave_callback(DCB *dcb, DCB_REASON reason, void *data)
{
ROUTER_SLAVE		*slave = (ROUTER_SLAVE *)data;
ROUTER_INSTANCE		*router = slave->router;

    if (NULL == dcb->session->router_session)
    {
        /*
         * The following processing will fail if there is no router session,
         * because the "data" parameter will not contain meaningful data,
         * so we have no choice but to stop here.
         */
        return 0;
    }
	if (reason == DCB_REASON_DRAINED)
	{
		if (slave->state == BLRS_DUMPING)
		{
			spinlock_acquire(&slave->catch_lock);
			slave->cstate &= ~(CS_UPTODATE|CS_EXPECTCB);
			spinlock_release(&slave->catch_lock);
			slave->stats.n_dcb++;
			blr_slave_catchup(router, slave, true);
		}
		else
		{
        		LOGIF(LD, (skygw_log_write(
                           LOGFILE_DEBUG, "Ignored callback due to slave state %s",
					blrs_states[slave->state])));
		}
	}

	if (reason == DCB_REASON_LOW_WATER)
	{
		if (slave->state == BLRS_DUMPING)
		{
			slave->stats.n_cb++;
			blr_slave_catchup(router, slave, true);
		}
		else
		{
			slave->stats.n_cbna++;
		}
	}
	return 0;
}

/**
 * Rotate the slave to the new binlog file
 *
 * @param slave 	The slave instance
 * @param ptr		The rotate event (minus header and OK byte)
 */
void
blr_slave_rotate(ROUTER_INSTANCE *router, ROUTER_SLAVE *slave, uint8_t *ptr)
{
int	len = EXTRACT24(ptr + 9);	// Extract the event length

	len = len - (BINLOG_EVENT_HDR_LEN + 8);		// Remove length of header and position
	if (router->master_chksum)
		len -= 4;
	if (len > BINLOG_FNAMELEN)
		len = BINLOG_FNAMELEN;
	ptr += BINLOG_EVENT_HDR_LEN;	// Skip header
	slave->binlog_pos = extract_field(ptr, 32);
	slave->binlog_pos += (((uint64_t)extract_field(ptr+4, 32)) << 32);
	memcpy(slave->binlogfile, ptr + 8, len);
	slave->binlogfile[len] = 0;
}

/**
 *  Generate an internal rotate event that we can use to cause the slave to move beyond
 * a binlog file that is misisng the rotate eent at the end.
 *
 * @param router	The router instance
 * @param slave		The slave to rotate
 * @return  Non-zero if the rotate took place
 */
static int
blr_slave_fake_rotate(ROUTER_INSTANCE *router, ROUTER_SLAVE *slave)
{
char		*sptr;
int		filenum;
GWBUF		*resp;
uint8_t		*ptr;
int		len, binlognamelen;
REP_HEADER	hdr;
uint32_t	chksum;

	if ((sptr = strrchr(slave->binlogfile, '.')) == NULL)
		return 0;
	blr_close_binlog(router, slave->file);
	filenum = atoi(sptr + 1);
	sprintf(slave->binlogfile, BINLOG_NAMEFMT, router->fileroot, filenum + 1);
	slave->binlog_pos = 4;
	if ((slave->file = blr_open_binlog(router, slave->binlogfile)) == NULL)
		return 0;

	binlognamelen = strlen(slave->binlogfile);
	len = BINLOG_EVENT_HDR_LEN + 8 + 4 + binlognamelen;
	/* no slave crc, remove 4 bytes */
	if (slave->nocrc)
		len -= 4;

	// Build a fake rotate event
	resp = gwbuf_alloc(len + 5);
	hdr.payload_len = len + 1;
	hdr.seqno = slave->seqno++;
	hdr.ok = 0;
	hdr.timestamp = 0L;
	hdr.event_type = ROTATE_EVENT;
	hdr.serverid = router->masterid;
	hdr.event_size = len;
	hdr.next_pos = 0;
	hdr.flags = 0x20;
	ptr = blr_build_header(resp, &hdr);
	encode_value(ptr, slave->binlog_pos, 64);
	ptr += 8;
	memcpy(ptr, slave->binlogfile, binlognamelen);
	ptr += binlognamelen;

	/* if slave has crc add the chksum */
	if (!slave->nocrc) {
		/*
		 * Now add the CRC to the fake binlog rotate event.
		 *
		 * The algorithm is first to compute the checksum of an empty buffer
		 * and then the checksum of the event portion of the message, ie we do not
		 * include the length, sequence number and ok byte that makes up the first
		 * 5 bytes of the message. We also do not include the 4 byte checksum itself.
		 */
		chksum = crc32(0L, NULL, 0);
		chksum = crc32(chksum, GWBUF_DATA(resp) + 5, hdr.event_size - 4);
		encode_value(ptr, chksum, 32);
	}

	slave->dcb->func.write(slave->dcb, resp);
	return 1;
}

/**
 * Send a "fake" format description event to the newly connected slave
 *
 * @param router	The router instance
 * @param slave		The slave to send the event to
 */
static void
blr_slave_send_fde(ROUTER_INSTANCE *router, ROUTER_SLAVE *slave)
{
BLFILE		*file;
REP_HEADER	hdr;
GWBUF		*record, *head;
uint8_t		*ptr;
uint32_t	chksum;
char err_msg[BINLOG_ERROR_MSG_LEN+1];

	err_msg[BINLOG_ERROR_MSG_LEN] = '\0';

	memset(&hdr, 0, BINLOG_EVENT_HDR_LEN);

	if ((file = blr_open_binlog(router, slave->binlogfile)) == NULL)
		return;
	if ((record = blr_read_binlog(router, file, 4, &hdr, err_msg)) == NULL)
	{
		if (hdr.ok != SLAVE_POS_READ_OK) {
			LOGIF(LE, (skygw_log_write(LOGFILE_ERROR,
				"Slave %s:%i, server-id %d, binlog '%s', blr_read_binlog failure: %s",
				slave->dcb->remote,
				slave->port,
				slave->serverid,
				slave->binlogfile,
				err_msg)));
		}

		blr_close_binlog(router, file);
		return;
	}
	blr_close_binlog(router, file);
	head = gwbuf_alloc(5);
	ptr = GWBUF_DATA(head);
	encode_value(ptr, hdr.event_size + 1, 24); // Payload length
	ptr += 3;
	*ptr++ = slave->seqno++;
	*ptr++ = 0;		// OK
	head = gwbuf_append(head, record);
	ptr = GWBUF_DATA(record);
	encode_value(ptr, time(0), 32);		// Overwrite timestamp
	ptr += 13;
	encode_value(ptr, 0, 32);		// Set next position to 0
	/*
	 * Since we have changed the timestamp we must recalculate the CRC
	 *
	 * Position ptr to the start of the event header,
	 * calculate a new checksum
	 * and write it into the header
	 */
	ptr = GWBUF_DATA(record) + hdr.event_size - 4;
	chksum = crc32(0L, NULL, 0);
	chksum = crc32(chksum, GWBUF_DATA(record), hdr.event_size - 4);
	encode_value(ptr, chksum, 32);

	slave->dcb->func.write(slave->dcb, head);
}



/**
 * Send the field count packet in a response packet sequence.
 *
 * @param router	The router
 * @param slave		The slave connection
 * @param count		Number of columns in the result set
 * @return		Non-zero on success
 */
static int
blr_slave_send_fieldcount(ROUTER_INSTANCE *router, ROUTER_SLAVE *slave, int count)
{
GWBUF	*pkt;
uint8_t *ptr;

	if ((pkt = gwbuf_alloc(5)) == NULL)
		return 0;
	ptr = GWBUF_DATA(pkt);
	encode_value(ptr, 1, 24);			// Add length of data packet
	ptr += 3;
	*ptr++ = 0x01;					// Sequence number in response
	*ptr++ = count;					// Length of result string
	return slave->dcb->func.write(slave->dcb, pkt);
}


/**
 * Send the column definition packet in a response packet sequence.
 *
 * @param router	The router
 * @param slave		The slave connection
 * @param name		Name of the column
 * @param type		Column type
 * @param len		Column length
 * @param seqno		Packet sequence number
 * @return		Non-zero on success
 */
static int
blr_slave_send_columndef(ROUTER_INSTANCE *router, ROUTER_SLAVE *slave, char *name, int type, int len, uint8_t seqno)
{
GWBUF	*pkt;
uint8_t *ptr;

	if ((pkt = gwbuf_alloc(26 + strlen(name))) == NULL)
		return 0;
	ptr = GWBUF_DATA(pkt);
	encode_value(ptr, 22 + strlen(name), 24);	// Add length of data packet
	ptr += 3;
	*ptr++ = seqno;					// Sequence number in response
	*ptr++ = 3;					// Catalog is always def
	*ptr++ = 'd';
	*ptr++ = 'e';
	*ptr++ = 'f';
	*ptr++ = 0;					// Schema name length
	*ptr++ = 0;					// virtual table name length
	*ptr++ = 0;					// Table name length
	*ptr++ = strlen(name);				// Column name length;
	while (*name)
		*ptr++ = *name++;			// Copy the column name
	*ptr++ = 0;					// Orginal column name
	*ptr++ = 0x0c;					// Length of next fields always 12
	*ptr++ = 0x3f;					// Character set
	*ptr++ = 0;
	encode_value(ptr, len, 32);			// Add length of column
	ptr += 4;
	*ptr++ = type;
	*ptr++ = 0x81;					// Two bytes of flags
	if (type == 0xfd)
		*ptr++ = 0x1f;
	else
		*ptr++ = 0x00;
	*ptr++= 0;
	*ptr++= 0;
	*ptr++= 0;
	return slave->dcb->func.write(slave->dcb, pkt);
}


/**
 * Send an EOF packet in a response packet sequence.
 *
 * @param router	The router
 * @param slave		The slave connection
 * @param seqno		The sequence number of the EOF packet
 * @return		Non-zero on success
 */
static int
blr_slave_send_eof(ROUTER_INSTANCE *router, ROUTER_SLAVE *slave, int seqno)
{
GWBUF	*pkt;
uint8_t *ptr;

	if ((pkt = gwbuf_alloc(9)) == NULL)
		return 0;
	ptr = GWBUF_DATA(pkt);
	encode_value(ptr, 5, 24);			// Add length of data packet
	ptr += 3;
	*ptr++ = seqno;					// Sequence number in response
	*ptr++ = 0xfe;					// Length of result string
	encode_value(ptr, 0, 16);			// No errors
	ptr += 2;
	encode_value(ptr, 2, 16);			// Autocommit enabled
	return slave->dcb->func.write(slave->dcb, pkt);
}

/**
 * Send the reply only to the SQL command "DISCONNECT SERVER $server_id'
 *
 * @param	router		The binlog router instance
 * @param	slave		The slave server to which we are sending the response
 * @return	Non-zero if data was sent
 */
static int
blr_slave_send_disconnected_server(ROUTER_INSTANCE *router, ROUTER_SLAVE *slave, int server_id, int found)
{
GWBUF	*pkt;
char	state[40];
char	serverid[40];
uint8_t *ptr;
int	len, id_len, seqno = 2;

	sprintf(serverid, "%d", server_id);
	if (found)
		strcpy(state, "disconnected");
	else
		strcpy(state, "not found");

	id_len = strlen(serverid);
	len = 4 + (1 + id_len) + (1 + strlen(state));

	if ((pkt = gwbuf_alloc(len)) == NULL)
		return 0;

	blr_slave_send_fieldcount(router, slave, 2);
	blr_slave_send_columndef(router, slave, "server_id", BLR_TYPE_INT, 40, seqno++);
	blr_slave_send_columndef(router, slave, "state", BLR_TYPE_STRING, 40, seqno++);
	blr_slave_send_eof(router, slave, seqno++);

	ptr = GWBUF_DATA(pkt);
	encode_value(ptr, len - 4, 24);	// Add length of data packet
	ptr += 3;
	*ptr++ = seqno++;					// Sequence number in response

	*ptr++ = id_len;					// Length of result string
	strncpy((char *)ptr, serverid, id_len);			// Result string
	ptr += id_len;

	*ptr++ = strlen(state);					// Length of result string
	strncpy((char *)ptr, state, strlen(state));		// Result string
	ptr += strlen(state);

	slave->dcb->func.write(slave->dcb, pkt);

	return blr_slave_send_eof(router, slave, seqno++);
}


/**
 * Send the response to the SQL command "DISCONNECT SERVER $server_id'
 * and close the connection to that server
 *
 * @param	router		The binlog router instance
 * @param	slave		The slave server to which we are sending the response
 * @param	server_id	The slave server_id to disconnect
 * @return	Non-zero if data was sent to the client
 */
static int
blr_slave_disconnect_server(ROUTER_INSTANCE *router, ROUTER_SLAVE *slave, int server_id)
{
	ROUTER_OBJECT *router_obj= router->service->router;
	ROUTER_SLAVE    *sptr;
	int n;
	int server_found  = 0;

	spinlock_acquire(&router->lock);

	sptr = router->slaves;
	/* look for server_id among all registered slaves */
	while (sptr)
	{
		/* don't examine slaves with state = 0 */
		if (sptr->state != 0 && sptr->serverid == server_id)
		{
			/* server_id found */
			server_found = 1;
			LOGIF(LM, (skygw_log_write(LOGFILE_MESSAGE, "%s: Slave %s, server id %d, disconnected by %s@%s",
				router->service->name,
				sptr->dcb->remote,
				server_id,
				slave->dcb->user,
				slave->dcb->remote)));

			/* send server_id with disconnect state to client */
			n = blr_slave_send_disconnected_server(router, slave, server_id, 1);

			/* force session close for matched slave */
			router_obj->closeSession(router->service->router_instance, sptr);

			break;
		} else {
			sptr = sptr->next;
		}
	}

	spinlock_release(&router->lock);

	/** server id was not found
	 * send server_id with not found state to the client
	 */
	if (!server_found)
	{
		n = blr_slave_send_disconnected_server(router, slave, server_id, 0);
	}

	if (n == 0) {
		LOGIF(LE, (skygw_log_write(LOGFILE_ERROR, "Error: gwbuf memory allocation in "
			"DISCONNECT SERVER server_id [%d]",
			sptr->serverid)));

		blr_slave_send_error(router, slave, "Memory allocation error for DISCONNECT SERVER");
	}

	return 1;
}

/**
 * Send the response to the SQL command "DISCONNECT ALL'
 * and close the connection to all slave servers
 *
 * @param	router		The binlog router instance
 * @param	slave		The slave server to which we are sending the response
 * @return	Non-zero if data was sent to the client
 */
static int
blr_slave_disconnect_all(ROUTER_INSTANCE *router, ROUTER_SLAVE *slave)
{
	ROUTER_OBJECT *router_obj= router->service->router;
	ROUTER_SLAVE    *sptr;
	char server_id[40];
	char state[40];
	uint8_t *ptr;
	int len, seqno;
	GWBUF *pkt;

       /* preparing output result */
	blr_slave_send_fieldcount(router, slave, 2);
	blr_slave_send_columndef(router, slave, "server_id", BLR_TYPE_INT, 40, 2);
	blr_slave_send_columndef(router, slave, "state", BLR_TYPE_STRING, 40, 3);
	blr_slave_send_eof(router, slave, 4);
	seqno = 5;

	spinlock_acquire(&router->lock);
	sptr = router->slaves;

	while (sptr)
	{
		/* skip servers with state = 0 */
		if (sptr->state != 0)
		{
			sprintf(server_id, "%d", sptr->serverid);
			sprintf(state, "disconnected");

			len = 5 + strlen(server_id) + strlen(state) + 1;

			if ((pkt = gwbuf_alloc(len)) == NULL) {
				LOGIF(LE, (skygw_log_write(LOGFILE_ERROR, "Error: gwbuf memory allocation in "
					"DISCONNECT ALL for [%s], server_id [%d]",
					sptr->dcb->remote, sptr->serverid)));

				spinlock_release(&router->lock);

				blr_slave_send_error(router, slave, "Memory allocation error for DISCONNECT ALL");

				return 1;
			}

			LOGIF(LM, (skygw_log_write(LOGFILE_MESSAGE, "%s: Slave %s, server id %d, disconnected by %s@%s",
				router->service->name,
				sptr->dcb->remote, sptr->serverid, slave->dcb->user, slave->dcb->remote)));

			ptr = GWBUF_DATA(pkt);
			encode_value(ptr, len - 4, 24);                         // Add length of data packet

			ptr += 3;
			*ptr++ = seqno++;                                       // Sequence number in response
			*ptr++ = strlen(server_id);                             // Length of result string
			strncpy((char *)ptr, server_id, strlen(server_id));     // Result string
			ptr += strlen(server_id);
			*ptr++ = strlen(state);                                 // Length of result string
			strncpy((char *)ptr, state, strlen(state));             // Result string
			ptr += strlen(state);

			slave->dcb->func.write(slave->dcb, pkt);

			/* force session close*/
			router_obj->closeSession(router->service->router_instance, sptr);

		}
		sptr = sptr->next;
	}

	spinlock_release(&router->lock);

	blr_slave_send_eof(router, slave, seqno);

	return 1;
}

/**
 * Send a MySQL OK packet to the slave backend
 *
 * @param	router		The binlog router instance
 * @param	slave		The slave server to which we are sending the response
 *
 * @return result of a write call, non-zero if write was successful
 */

static int
blr_slave_send_ok(ROUTER_INSTANCE* router, ROUTER_SLAVE* slave)
{
GWBUF   *pkt;
uint8_t *ptr;
uint8_t	ok_packet[] = {7, 0, 0, // Payload length
			1, // Seqno,
			0, // OK,
			0, 0, 2, 0, 0, 0};

	if ((pkt = gwbuf_alloc(sizeof(ok_packet))) == NULL)
		return 0;

	memcpy(GWBUF_DATA(pkt), ok_packet, sizeof(ok_packet));

	return slave->dcb->func.write(slave->dcb, pkt);
}

/**
 * Send a MySQL OK packet with a message to the slave backend
 *
 * @param       router          The binlog router instance
 * @param	message		The message to send
 * @param       slave           The slave server to which we are sending the response
 *
 * @return result of a write call, non-zero if write was successful
 */

static int
blr_slave_send_ok_message(ROUTER_INSTANCE* router, ROUTER_SLAVE* slave, char *message)
{
GWBUF   *pkt;
uint8_t *ptr;

        if ((pkt = gwbuf_alloc(11+strlen(message)+1)) == NULL)
                return 0;
        ptr = GWBUF_DATA(pkt);
        *ptr++ = 7 + strlen(message) +1;     // Payload length
        *ptr++ = 0;
        *ptr++ = 0;
        *ptr++ = 1;     // Seqno
        *ptr++ = 0;     // ok
        *ptr++ = 0;
        *ptr++ = 0;

        *ptr++ = 2;
        *ptr++ = 0;

	if(strlen(message) == 0) {
                *ptr++ = 0;
                *ptr++ = 0;
	} else {
        	*ptr++ = 1;
        	*ptr++ = 0;
        	*ptr++ = strlen(message);
		strcpy((char *)ptr, message);
	}

        return slave->dcb->func.write(slave->dcb, pkt);
}

/**
 * Stop current replication from master
 *
 * @param router	The binlog router instance
 * @param slave		The slave server to which we are sending the response* 
 * @return		Always 1 for error, for send_ok the bytes sent
 *
 */

static int
blr_stop_slave(ROUTER_INSTANCE* router, ROUTER_SLAVE* slave)
{
        /* if unconfigured return an error */
	if (router->master_state == BLRM_UNCONFIGURED) {
		blr_slave_send_warning_message(router, slave, "1255:Slave already has been stopped");

		return 1;
	}

        /* if already stopped return an error */
	if (router->master_state == BLRM_SLAVE_STOPPED) {
		blr_slave_send_warning_message(router, slave, "1255:Slave already has been stopped");

		return 1;
	}

	if (router->master) {
		if (router->master->fd != -1 && router->master->state == DCB_STATE_POLLING) {
			blr_master_close(router);
		}
	}

	spinlock_acquire(&router->lock);

	router->master_state = BLRM_SLAVE_STOPPED;

	/* set last_safe_pos */
	router->last_safe_pos = router->binlog_position;

	/**
	 * Set router->prevbinlog to router->binlog_name
	 * The FDE event with current filename may arrive after STOP SLAVE is received
	 */

	if (strcmp(router->binlog_name, router->prevbinlog) != 0)
		strncpy(router->prevbinlog, router->binlog_name, BINLOG_FNAMELEN);

	if (router->client) {
		if (router->client->fd != -1 && router->client->state == DCB_STATE_POLLING) {
			dcb_close(router->client);
			router->client = NULL;
		}
	}

	/* Discard the queued residual data */
	while (router->residual)
	{
		router->residual = gwbuf_consume(router->residual, GWBUF_LENGTH(router->residual));
	}
	router->residual = NULL;

	/* Now it is safe to unleash other threads on this router instance */
	router->reconnect_pending = 0;
	router->active_logs = 0;

	spinlock_release(&router->lock);

	LOGIF(LM, (skygw_log_write(
		LOGFILE_MESSAGE,
		"%s: STOP SLAVE executed by %s@%s. Disconnecting from master %s:%d, read up to log %s, pos %lu, transaction safe pos %lu",
		router->service->name,
		slave->dcb->user,
		slave->dcb->remote,
		router->service->dbref->server->name,
		router->service->dbref->server->port,
		router->binlog_name, router->current_pos, router->binlog_position)));

	if (router->trx_safe && router->pending_transaction) {
		char message[BINLOG_ERROR_MSG_LEN+1] = "";
		snprintf(message, BINLOG_ERROR_MSG_LEN, "1105:Stopped slave mid-transaction in binlog file %s, pos %lu, incomplete transaction starts at pos %lu", router->binlog_name, router->current_pos, router->binlog_position);

		return blr_slave_send_warning_message(router, slave, message);
	} else {
		return blr_slave_send_ok(router, slave);
	}
}

/**
 * Start replication from current configured master
 *
 * @param router	The binlog router instance
 * @param slave		The slave server to which we are sending the response
 * @return		Always 1 for error, for send_ok the bytes sent
 * 
 */

static int
blr_start_slave(ROUTER_INSTANCE* router, ROUTER_SLAVE* slave)
{
	char path[PATH_MAX+1]="";
	int loaded;

	/* if unconfigured return an error */
	if (router->master_state == BLRM_UNCONFIGURED) {
		blr_slave_send_error_packet(slave, "The server is not configured as slave; fix in config file or with CHANGE MASTER TO", (unsigned int)1200, NULL);

		return 1;
	}

	/* if running return an error */
	if (router->master_state != BLRM_UNCONNECTED && router->master_state != BLRM_SLAVE_STOPPED) {
		blr_slave_send_warning_message(router, slave, "1254:Slave is already running");

		return 1;
	}

	spinlock_acquire(&router->lock);
	router->master_state = BLRM_UNCONNECTED;
	spinlock_release(&router->lock);

	/* create a new binlog or just use current one */
	if (strlen(router->prevbinlog) && strcmp(router->prevbinlog, router->binlog_name)) {
		if (router->trx_safe && router->pending_transaction) {
			char msg[BINLOG_ERROR_MSG_LEN+1] = "";
			char file[PATH_MAX+1] = "";
			struct stat statb;
			unsigned long filelen = 0;

			snprintf(file, PATH_MAX, "%s/%s", router->binlogdir, router->prevbinlog);

			/* Get file size */
			if (stat(file, &statb) == 0)
				filelen = statb.st_size;

			/* Prepare warning message */
			snprintf(msg, BINLOG_ERROR_MSG_LEN, "1105:Truncated partial transaction in file %s, starting at pos %lu, ending at pos %lu. File %s now has length %lu.", router->prevbinlog, router->last_safe_pos, filelen, router->prevbinlog, router->last_safe_pos);
			/* Truncate previous binlog file to last_safe pos */
			truncate(file, router->last_safe_pos);

			/* Log it */
			LOGIF(LE, (skygw_log_write(
				LOGFILE_ERROR,
					"Warning: a transaction is still opened at pos %lu"
					" File %s will be truncated. "
					"Next binlog file is %s at pos %lu, "
					"START SLAVE is required again.",
					router->last_safe_pos,
					router->prevbinlog,
					router->binlog_name,
					4)));

			spinlock_acquire(&router->lock);

			router->pending_transaction = 0;
			router->last_safe_pos = 0;
			router->master_state = BLRM_UNCONNECTED;
			router->current_pos = 4;
			router->binlog_position = 4;
			router->current_safe_event = 4;

			spinlock_release(&router->lock);

			/* Send warning message to mysql command */
			blr_slave_send_warning_message(router, slave, msg);
		}

		/* create new one */
		blr_file_new_binlog(router, router->binlog_name);
	} else {
		if (router->binlog_fd == -1) {
			/* create new one */
			blr_file_new_binlog(router, router->binlog_name);
		} else {
			/* use existing one */
			blr_file_use_binlog(router, router->binlog_name);
		}
	}

	blr_start_master(router);
	
	LOGIF(LM, (skygw_log_write(
		LOGFILE_MESSAGE,
		"%s: START SLAVE executed by %s@%s. Trying connection to master %s:%d, binlog %s, pos %lu, transaction safe pos %lu",
		router->service->name,
		slave->dcb->user,
		slave->dcb->remote,
		router->service->dbref->server->name,
		router->service->dbref->server->port,
		router->binlog_name,
		router->current_pos, router->binlog_position)));

        /* File path for router cached authentication data */
        strcpy(path, router->binlogdir);
        strncat(path, "/cache", PATH_MAX);

        strncat(path, "/dbusers", PATH_MAX);

        /* Try loading dbusers from configured backends */
        loaded = load_mysql_users(router->service);

        if (loaded < 0)
        {
                LOGIF(LE, (skygw_log_write_flush(
                        LOGFILE_ERROR,
                        "Error : Unable to load users for service %s",
                        router->service->name)));
	} else {
		/* update cached data */
		if (loaded > 0)
			blr_save_dbusers(router);
	}

	return blr_slave_send_ok(router, slave);
}

/**
 * Construct an error packet reply with specified code and status
 *
 * @param slave		The slave server instance
 * @param msg		The error message to send
 * @param err_num	The error number to send
 * @param status	The error status
 */

static void
blr_slave_send_error_packet(ROUTER_SLAVE *slave, char *msg, unsigned int err_num, char *status)
{
GWBUF		*pkt;
unsigned char   *data;
int             len;
unsigned int	mysql_errno = 0;
char		*mysql_state;
uint8_t		mysql_err[2];

	if ((pkt = gwbuf_alloc(strlen(msg) + 13)) == NULL)
		return;

	if (status != NULL)
		mysql_state = status;
	else
		mysql_state = "HY000";

	if (err_num > 0)
		mysql_errno = err_num;
	else
		mysql_errno = (unsigned int)2003;

	data = GWBUF_DATA(pkt);
	len = strlen(msg) + 9;

	encode_value(&data[0], len, 24);	// Payload length

	data[3] = 1;				// Sequence id

	data[4] = 0xff;				// Error indicator

	encode_value(&data[5], mysql_errno, 16);// Error Code

	data[7] = '#';				// Status message first char
	strncpy((char *)&data[8], mysql_state, 5); // Status message

	memcpy(&data[13], msg, strlen(msg));	// Error Message

	slave->dcb->func.write(slave->dcb, pkt);
}

/**
 * handle a 'change master' operation
 *
 * @param router	The router instance
 * @param command	The change master SQL command
 * @param error		The error message, preallocated BINLOG_ERROR_MSG_LEN + 1 bytes
 * @return		0 on success, 1 on success with new binlog, -1 on failure
 */
static
int blr_handle_change_master(ROUTER_INSTANCE* router, char *command, char *error) {
	char *master_logfile = NULL;
	char *master_log_pos = NULL;
	int change_binlog = 0;
	long long pos = 0;
	MASTER_SERVER_CFG *current_master = NULL;
	CHANGE_MASTER_OPTIONS change_master;
	int parse_ret;
	char *cmd_ptr;
	char *cmd_string;
	
	if ((cmd_ptr = strcasestr(command, "TO")) == NULL) {
		strncpy(error, "statement doesn't have the CHANGE MASTER TO syntax", BINLOG_ERROR_MSG_LEN);
		return -1;
	}

	if ((cmd_string = strdup(cmd_ptr + 2)) == NULL) {
		strncpy(error, "error allocating memory for statement parsing", BINLOG_ERROR_MSG_LEN);
		LOGIF(LE, (skygw_log_write_flush(LOGFILE_ERROR, "%s: %s", router->service->name, error)));

		return -1;
	}

	/* Parse SQL command and populate with found options the change_master struct */
	memset(&change_master, 0, sizeof(change_master));

	parse_ret = blr_parse_change_master_command(cmd_string, error, &change_master);

	free(cmd_string);

	if (parse_ret) {
		LOGIF(LE, (skygw_log_write_flush(LOGFILE_ERROR, "%s CHANGE MASTER TO parse error: %s", router->service->name, error)));

		blr_master_free_parsed_options(&change_master);

		return -1;
	}

	/* allocate struct for current replication parameters */
	current_master = (MASTER_SERVER_CFG *)calloc(1, sizeof(MASTER_SERVER_CFG));

	if (!current_master) {
		strncpy(error, "error allocating memory for blr_master_get_config", BINLOG_ERROR_MSG_LEN);
		LOGIF(LE, (skygw_log_write_flush(LOGFILE_ERROR, "%s: %s", router->service->name, error)));

		blr_master_free_parsed_options(&change_master);

		return -1;
	}

	/* save data */
	blr_master_get_config(router, current_master);

	spinlock_acquire(&router->lock);

	/*
	 * Change values in the router->service->dbref->server structure
	 * Change filename and position in the router structure
	 */

	/* Set new binlog position from parsed SQL command */
	master_log_pos = change_master.binlog_pos;
        if (master_log_pos == NULL) {
                pos = 0;
        } else {
                pos = atoll(master_log_pos);
        }

	/* Change the replication user */
	blr_set_master_user(router, change_master.user);

	/* Change the replication password */
	blr_set_master_password(router, change_master.password);

	/* Change the master name/address */
	blr_set_master_hostname(router, change_master.host);

	/* Change the master port */
	blr_set_master_port(router, change_master.port);

	/**
	 * Change the binlog filename to request from master
	 * New binlog file could be the next one or current one
	 */
	master_logfile = blr_set_master_logfile(router, change_master.binlog_file, error);

	if (master_logfile == NULL && router->master_state == BLRM_UNCONFIGURED) {
		/* if there is another error message keep it */
		if (!strlen(error)) {
			strcpy(error, "Router is not configured for master connection, MASTER_LOG_FILE is required");
		}

		LOGIF(LE, (skygw_log_write_flush(LOGFILE_ERROR, "%s: %s", router->service->name, error)));

		/* restore previous master_host and master_port */
		blr_master_restore_config(router, current_master);

		blr_master_free_parsed_options(&change_master);

		spinlock_release(&router->lock);

		return -1;
	}

	/**
	 * If MASTER_LOG_FILE is not set
	 * and master connection is configured
	 * set master_logfile to current binlog_name
	 */
	if (master_logfile == NULL) {
		/* if errors returned */
		if (strlen(error)) {

			LOGIF(LE, (skygw_log_write_flush(LOGFILE_ERROR, "%s: %s", router->service->name, error)));

			/* restore previous master_host and master_port */
			blr_master_restore_config(router, current_master);

			blr_master_free_parsed_options(&change_master);

			spinlock_release(&router->lock);

			return -1;
		} else {
			/* If not set by CHANGE MASTER, use current binlog if configured */
			if (router->master_state != BLRM_UNCONFIGURED) {
				master_logfile = strdup(router->binlog_name);
			} 
		}
	}

	/**
	 * If master connection is configured check new binlog name:
	 * If binlog name has changed to next one only position 4 is allowed
	 */

	if (strcmp(master_logfile, router->binlog_name) && router->master_state != BLRM_UNCONFIGURED) {
		int return_error = 0;
		if (master_log_pos == NULL) {
			snprintf(error, BINLOG_ERROR_MSG_LEN, "Please provide an explicit MASTER_LOG_POS for new MASTER_LOG_FILE %s: "
				"Permitted binlog pos is %d. Current master_log_file=%s, master_log_pos=%lu",
				master_logfile,
				4,
				router->binlog_name,
				router->current_pos);

			return_error = 1;
		} else {
			if (pos != 4) {
				snprintf(error, BINLOG_ERROR_MSG_LEN, "Can not set MASTER_LOG_POS to %s for MASTER_LOG_FILE %s: "
					"Permitted binlog pos is %d. Current master_log_file=%s, master_log_pos=%lu",
					master_log_pos,
					master_logfile,
					4,
					router->binlog_name,
					router->current_pos);

				return_error = 1;
			}
		}

		/* return an error or set new binlog name at pos 4 */
		if (return_error) {

			LOGIF(LE, (skygw_log_write_flush(LOGFILE_ERROR, "%s: %s", router->service->name, error)));

			/* restore previous master_host and master_port */
			blr_master_restore_config(router, current_master);

			blr_master_free_parsed_options(&change_master);

			free(master_logfile);

			spinlock_release(&router->lock);

			return -1;

		} else {
			/* set new filename at pos 4 */
			memset(router->binlog_name, '\0', sizeof(router->binlog_name));
			strncpy(router->binlog_name, master_logfile, BINLOG_FNAMELEN);

			router->current_pos = 4;
			router->binlog_position = 4;
			router->current_safe_event = 4;

			/* close current file binlog file, next start slave will create the new one */
			fsync(router->binlog_fd);
			close(router->binlog_fd);
			router->binlog_fd = -1;

			LOGIF(LT, (skygw_log_write(LOGFILE_TRACE, "%s: New MASTER_LOG_FILE is [%s]",
				router->service->name,
				router->binlog_name)));
		}
	} else {
		/**
		 * Same binlog or master connection not configured
		 * Position cannot be different from current pos or 4 (if BLRM_UNCONFIGURED)
		 */
		int return_error = 0;

		if (router->master_state == BLRM_UNCONFIGURED) {
			if (master_log_pos != NULL && pos != 4) {
				snprintf(error, BINLOG_ERROR_MSG_LEN, "Can not set MASTER_LOG_POS to %s: "
					"Permitted binlog pos is 4. Specified master_log_file=%s",
					master_log_pos,
					master_logfile);
			
				return_error = 1;
			}

		} else {
			if (master_log_pos != NULL && pos != router->current_pos) {
				snprintf(error, BINLOG_ERROR_MSG_LEN, "Can not set MASTER_LOG_POS to %s: "
					"Permitted binlog pos is %lu. Current master_log_file=%s, master_log_pos=%lu",
					master_log_pos,
					router->current_pos,
					router->binlog_name,
					router->current_pos);

				return_error = 1;
			}
		}

		/* log error and return */
		if (return_error) {
			LOGIF(LE, (skygw_log_write_flush(LOGFILE_ERROR, "%s: %s", router->service->name, error)));

			/* restore previous master_host and master_port */
			blr_master_restore_config(router, current_master);

			blr_master_free_parsed_options(&change_master);

			free(master_logfile);

			spinlock_release(&router->lock);

			return -1;
		} else {
			/**
			 * no pos change, set it to 4 if BLRM_UNCONFIGURED
			 * Also set binlog name if UNCOFIGURED
			 */
			if (router->master_state == BLRM_UNCONFIGURED) {
				router->current_pos = 4;
				router->binlog_position = 4;
				router->current_safe_event = 4;
				memset(router->binlog_name, '\0', sizeof(router->binlog_name));
				strncpy(router->binlog_name, master_logfile, BINLOG_FNAMELEN);

				LOGIF(LT, (skygw_log_write(LOGFILE_TRACE, "%s: New MASTER_LOG_FILE is [%s]",
					router->service->name,
					router->binlog_name)));
			}

			LOGIF(LT, (skygw_log_write(LOGFILE_TRACE, "%s: New MASTER_LOG_POS is [%u]",
				router->service->name,
				router->current_pos)));
		}
	}

	/* Log config changes (without passwords) */

	LOGIF(LM, (skygw_log_write(LOGFILE_MESSAGE, "%s: 'CHANGE MASTER TO executed'. Previous state MASTER_HOST='%s', MASTER_PORT=%i, MASTER_LOG_FILE='%s', MASTER_LOG_POS=%lu, MASTER_USER='%s'. New state is MASTER_HOST='%s', MASTER_PORT=%i, MASTER_LOG_FILE='%s', MASTER_LOG_POS=%lu, MASTER_USER='%s'",
		router->service->name,
		current_master->host,current_master->port, current_master->logfile, current_master->pos, current_master->user,
		router->service->dbref->server->name,
		router->service->dbref->server->port,
		router->binlog_name,
		router->current_pos,
		router->user)));

	blr_master_free_config(current_master);

	blr_master_free_parsed_options(&change_master);

	free(master_logfile);

	if (router->master_state == BLRM_UNCONFIGURED)
		change_binlog = 1;	

	spinlock_release(&router->lock);

	return change_binlog;
}

/*
 * Set new master hostname
 *
 * @param router	Current router instance
 * @param hostname	The hostname to set
 * @return		1 for applied change, 0 otherwise
 */
static int
blr_set_master_hostname(ROUTER_INSTANCE *router, char *hostname) {

	if (hostname) {
		char *ptr;
		char *end;
		ptr = strchr(hostname, '\'');
		if (ptr)
			ptr++;
		else
			ptr = hostname;
		end = strchr(ptr, '\'');
		if (end)
			*end ='\0';

		server_update_address(router->service->dbref->server, ptr);

		LOGIF(LT, (skygw_log_write(LOGFILE_TRACE, "%s: New MASTER_HOST is [%s]",
			router->service->name,
			router->service->dbref->server->name)));

		return 1;
	}

	return 0;
}

/**
 * Set new master port
 *
 * @param router	Current router instance
 * @param port		The server TCP port
 * @return		1 for applied change, 0 otherwise
 */

static int
blr_set_master_port(ROUTER_INSTANCE *router, char *port) {
	unsigned short new_port;

	if (port != NULL) {

		new_port = atoi(port);

		if (new_port) {
			server_update_port(router->service->dbref->server, new_port);

			LOGIF(LT, (skygw_log_write(LOGFILE_TRACE, "%s: New MASTER_PORT is [%i]",
				router->service->name,
				router->service->dbref->server->port)));

			return 1;
		}
	}

	return 0;
}

/*
 * Set new master binlog file
 *
 * The routing must be called holding router->lock 
 *
 * @param router	Current router instance
 * @param filename	Binlog file name
 * @param error		The error msg for command, pre-allocated BINLOG_ERROR_MSG_LEN + 1 bytes
 * @return		New binlog file or NULL on error
 */
static char *
blr_set_master_logfile(ROUTER_INSTANCE *router, char *filename, char *error) {
	char *new_binlog_file = NULL;

	if (filename) {
		long next_binlog_seqname;
		char *file_ptr;
		char *end;

		file_ptr = strchr(filename, '\'');
		if (file_ptr)
			file_ptr++;
		else
			file_ptr = filename;

		end = strchr(file_ptr, '\'');	
                if (end)
                        *end ='\0';

		/* check binlog filename format */
		end = strchr(file_ptr, '.');

		if (!end) {

			snprintf(error, BINLOG_ERROR_MSG_LEN, "%s: selected binlog [%s] is not in the format"
				" '%s.yyyyyy'",
				router->service->name,
				file_ptr,
				router->fileroot);

			return NULL;
		}

		end++;

		if (router->master_state == BLRM_UNCONFIGURED) {
			char *stem_end;
			stem_end = strrchr(file_ptr, '.');
			/* set filestem */
			if (stem_end) {
				if (router->fileroot)
					free(router->fileroot);
				router->fileroot = strndup(file_ptr, stem_end-file_ptr);
			}

			/* return new filename */
			new_binlog_file = strdup(file_ptr);

			return new_binlog_file;
		}
	
		/* get next binlog file name, assuming filestem is the same */
		next_binlog_seqname = blr_file_get_next_binlogname(router);

		if (!next_binlog_seqname) {

			snprintf(error, BINLOG_ERROR_MSG_LEN, "%s: cannot get the next MASTER_LOG_FILE name from current binlog [%s]",
				router->service->name,
				router->binlog_name);

			return NULL;
		}

		/* Compare binlog file name with current one */
		if (strcmp(router->binlog_name, file_ptr) == 0) {
			/* No binlog name change, eventually new position will be checked later */
		} else {
			/*
			 * This is a new binlog file request
			 * If file is not the next one return an error
			 */
			if (atoi(end) != next_binlog_seqname) {

				snprintf(error, BINLOG_ERROR_MSG_LEN, "Can not set MASTER_LOG_FILE to %s: Permitted binlog file names are "
					"%s or %s.%06li. Current master_log_file=%s, master_log_pos=%lu",
					file_ptr,
					router->binlog_name,
					router->fileroot,
					next_binlog_seqname,
					router->binlog_name,
					router->current_pos);

				return NULL;
			}

			/* Binlog file name succesfully changed */
		}

		/* allocate new filename */
		new_binlog_file = strdup(file_ptr);

	}

	return new_binlog_file;
}

/**
 * Get master configuration store it
 *
 * @param router	Current router instance
 * @param curr_master	Preallocated struct to fill
 */
static void
blr_master_get_config(ROUTER_INSTANCE *router, MASTER_SERVER_CFG *curr_master) {
	curr_master->port = router->service->dbref->server->port;
	curr_master->host = strdup(router->service->dbref->server->name);
	curr_master->pos = router->current_pos;
	curr_master->safe_pos = router->binlog_position;
	strncpy(curr_master->logfile, router->binlog_name, BINLOG_FNAMELEN);
	curr_master->user = strdup(router->user);
	curr_master->password = strdup(router->password);
	curr_master->filestem = strdup(router->fileroot);
}

/**
 *  Free a master configuration struct
 *
 * @param master_cfg	Saved master configuration to free
 */
static void
blr_master_free_config(MASTER_SERVER_CFG *master_cfg) {
	free(master_cfg->host);
	free(master_cfg->user);
	free(master_cfg->password);
	free(master_cfg->filestem);

	free(master_cfg);
}

/**
 * Restore master configuration values for host and port
 *
 * @param router	Current router instance
 * @param prev_master	Previous saved master configuration
 */
static void
blr_master_restore_config(ROUTER_INSTANCE *router, MASTER_SERVER_CFG *prev_master) {
	server_update_address(router->service->dbref->server, prev_master->host);
	server_update_port(router->service->dbref->server, prev_master->port);

	blr_master_free_config(prev_master);
}

/**
 * Set all the master configuration fields to empty values
 *
 * @param router	Current router instance
 */
static void
blr_master_set_empty_config(ROUTER_INSTANCE *router) {
	server_update_address(router->service->dbref->server, "none");
	server_update_port(router->service->dbref->server, (unsigned short)3306);

	router->current_pos = 4;
	router->binlog_position = 4;
	router->current_safe_event = 4;
	strcpy(router->binlog_name, "");
}

/**
 * Restore all master configuration values
 *
 * @param router	Current router instance
 * @param prev_master	Previous saved master configuration
 */
static void
blr_master_apply_config(ROUTER_INSTANCE *router, MASTER_SERVER_CFG *prev_master) {
	server_update_address(router->service->dbref->server, prev_master->host);
	server_update_port(router->service->dbref->server, prev_master->port);
	router->current_pos = prev_master->pos;
	router->binlog_position = prev_master->safe_pos;
	router->current_safe_event = prev_master->safe_pos;
	strcpy(router->binlog_name, prev_master->logfile);
	if (router->user) {
		free(router->user);
		router->user = strdup(prev_master->user);
	}
	if (router->password) {
		free(router->password);
		router->password = strdup(prev_master->password);
	}
	if (router->fileroot) {
		free(router->fileroot);
		router->fileroot = strdup(prev_master->filestem);
	}
}

/**
 * Change the replication user
 *
 * @param router	Current router instance
 * @param user		The userto set
 * @return		1 for applied change, 0 otherwise
 */
static int
blr_set_master_user(ROUTER_INSTANCE *router, char *user) {

        if (user != NULL) {
                char *ptr;
                char *end;
                ptr = strchr(user, '\'');
                if (ptr)
                        ptr++;
		else
			ptr = user;

                end = strchr(ptr, '\'');
                if (end)
                        *end ='\0';

                if (router->user) {
                        free(router->user);
                }
                router->user = strdup(ptr);

                LOGIF(LT, (skygw_log_write(LOGFILE_TRACE, "%s: New MASTER_USER is [%s]",
                        router->service->name,
                        router->user)));

		return 1;
        }

	return 0;
}

/**
 * Change the replication password
 *
 * @param router	Current router instance
 * @param password	The password to set
 * @return		1 for applied change, 0 otherwise
 */
static int
blr_set_master_password(ROUTER_INSTANCE *router, char *password) {
        if (password != NULL) {
                char *ptr;
                char *end;
                ptr = strchr(password, '\'');
                if (ptr)
                        ptr++;
		else
			ptr = password;

                end = strchr(ptr, '\'');
                if (end)
                        *end ='\0';

                if (router->password) {
                        free(router->password);
                }
                router->password = strdup(ptr);

		/* don't log new password */

		return 1;
        }

	return 0;
}

/**
 * Parse a CHANGE MASTER TO SQL command
 *
 * @param input		The command to be parsed
 * @param error_string	Pre-allocated string for error message, BINLOG_ERROR_MSG_LEN + 1 bytes
 * @param config	master option struct to fill
 * @return		0 on success, 1 on failure
 */
static int
blr_parse_change_master_command(char *input, char *error_string, CHANGE_MASTER_OPTIONS *config) {
char    *sep = ",";
char    *word, *brkb;

	if ((word = strtok_r(input, sep, &brkb)) == NULL) {
		sprintf(error_string, "Unable to parse query [%s]", input);
		return 1;
        } else {
		/* parse options key=val */
		if (blr_handle_change_master_token(word, error_string, config))
			return 1;
	}  

	while ((word = strtok_r(NULL, sep, &brkb)) != NULL) {
		/* parse options key=val */
		if (blr_handle_change_master_token(word, error_string, config))
			return 1;
	}

	return 0;
}

/**
 * Validate option and set the value for a change master option
 *
 * @param input		Current option with value
 * @param error		pre-allocted string for error message, BINLOG_ERROR_MSG_LEN + 1 bytes
 * @param config	master option struct to fill
 * @return		0 on success, 1 on error
 */
static int
blr_handle_change_master_token(char *input, char *error, CHANGE_MASTER_OPTIONS *config) {
/* space+TAB+= */
char    *sep = " 	=";
char    *word, *brkb;
char	*value = NULL;
char	**option_field = NULL;

	if ((word = strtok_r(input, sep, &brkb)) == NULL) {
		sprintf(error, "error parsing %s", brkb);
		return 1;
	} else {
		if ((option_field = blr_validate_change_master_option(word, config)) == NULL) {
			sprintf(error, "option '%s' is not supported", word);

			return 1;
		}

		/* value must be freed after usage */
		if ((value = blr_get_parsed_command_value(brkb)) == NULL) {
			sprintf(error, "missing value for '%s'", word);
			return 1;
		} else {
			*option_field = value;
		}
	}

	return 0;
}

/**
 * Get value of a change master option
 *
 * @param input		Current option with value
 * @return		The new allocated option value or NULL
 */
static char *
blr_get_parsed_command_value(char *input) {
/* space+TAB+= */
char    *sep = "	 =";
char	*ret = NULL;
char 	*word;
char	*value = NULL;

	if (strlen(input))
		value = strdup(input);
	else
		return ret;

	if ((word = strtok_r(NULL, sep, &input)) != NULL) {
		char *ptr;

		/* remove trailing spaces */
		ptr = value + strlen(value) - 1;
		while (ptr > value && isspace(*ptr))
			*ptr-- = 0;

		ret = strdup(strstr(value, word));

		free(value);
	}

	return ret;
}

/**
 * Validate a change master option
 *
 * @param option	The option to check
 * @param config	The option structure
 * @return		A pointer to the field in the option strucure or NULL
 */
static char
**blr_validate_change_master_option(char *option, CHANGE_MASTER_OPTIONS *config) {
	if (strcasecmp(option, "master_host") == 0) {
		return &config->host;
	} else if (strcasecmp(option, "master_port") == 0) {
		return &config->port;
	} else if (strcasecmp(option, "master_log_file") == 0) {
		return &config->binlog_file;
	} else if (strcasecmp(option, "master_log_pos") == 0) {
		return &config->binlog_pos;
	} else if (strcasecmp(option, "master_user") == 0) {
		return &config->user;
	} else if (strcasecmp(option, "master_password") == 0) {
		return &config->password;
	} else {
		return NULL;
	}
}

/**
 *  Free parsed master options struct pointers
 *
 * @param options    Parsed option struct
 */
static void
blr_master_free_parsed_options(CHANGE_MASTER_OPTIONS *options) {
        free(options->host);
	options->host = NULL;

        free(options->port);
	options->port = NULL;

        free(options->user);
	options->user = NULL;

        free(options->password);
	options->password = NULL;

        free(options->binlog_file);
	options->binlog_file = NULL;

        free(options->binlog_pos);
	options->binlog_pos = NULL;
}

/**
 * Send a MySQL protocol response for selected variable
 *
 * @param	router		The binlog router instance
 * @param	slave		The slave server to which we are sending the response
 * @param	variable	The variable name
 * @param	value		The variable value
 * @param       column_type     The variable value type (string or int)
 * @return	Non-zero if data was sent
 */
static int
blr_slave_send_var_value(ROUTER_INSTANCE *router, ROUTER_SLAVE *slave, char *variable, char *value, int column_type)
{
GWBUF	*pkt;
uint8_t *ptr;
int	len, vers_len;

	if (value == NULL)
		return blr_slave_send_ok(router, slave);

	vers_len = strlen(value);
	blr_slave_send_fieldcount(router, slave, 1);
	blr_slave_send_columndef(router, slave, variable, column_type, vers_len, 2);
	blr_slave_send_eof(router, slave, 3);

	len = 5 + vers_len;
	if ((pkt = gwbuf_alloc(len)) == NULL)
		return 0;
	ptr = GWBUF_DATA(pkt);
	encode_value(ptr, vers_len + 1, 24);		// Add length of data packet
	ptr += 3;
	*ptr++ = 0x04;					// Sequence number in response
	*ptr++ = vers_len;				// Length of result string
	strncpy((char *)ptr, value, vers_len);		// Result string
	ptr += vers_len;
	slave->dcb->func.write(slave->dcb, pkt);

	return blr_slave_send_eof(router, slave, 5);
}

/**
 * Send the response to the SQL command "SHOW VARIABLES LIKE 'xxx'
 *
 * @param       router          The binlog router instance
 * @param       slave           The slave server to which we are sending the response
 * @param       variable        The variable name
 * @param       value        	The variable value
 * @param       column_type     The variable value type (string or int)
 * @return      Non-zero if data was sent
 */
static int
blr_slave_send_variable(ROUTER_INSTANCE *router, ROUTER_SLAVE *slave, char *variable, char *value, int column_type)
{
GWBUF   *pkt;
uint8_t *ptr;
int     len, vers_len, seqno = 2;
char	*p = strdup(variable);
int	var_len;
char	*old_ptr = p;

	if (value == NULL)
		return 0;	

	/* Remove heading and trailing "'" */
	if(*p == '\'')
		p++;
	if (p[strlen(p)-1] == '\'')
		p[strlen(p)-1] = '\0';

	var_len  = strlen(p);

	/* force lowercase */
	for(int i = 0; i< var_len; i++) {
		p[i] = tolower(p[i]);
	}

        blr_slave_send_fieldcount(router, slave, 2);

	blr_slave_send_columndef_with_info_schema(router, slave, "Variable_name", BLR_TYPE_STRING, 40, seqno++);
	blr_slave_send_columndef_with_info_schema(router, slave, "Value", column_type, 40, seqno++);

        blr_slave_send_eof(router, slave, seqno++);

        vers_len = strlen(value);
        len = 5 + vers_len + var_len + 1;
        if ((pkt = gwbuf_alloc(len)) == NULL)
                return 0;
        ptr = GWBUF_DATA(pkt);
        encode_value(ptr, vers_len + 2 + var_len, 24);	// Add length of data packet
        ptr += 3;
        *ptr++ = seqno++;				// Sequence number in response
        *ptr++ = var_len;				// Length of result string
        strncpy((char *)ptr, p, var_len);		// Result string with var name
        ptr += var_len;
        *ptr++ = vers_len;				// Length of result string
        strncpy((char *)ptr, value, vers_len);		// Result string with var value
        ptr += vers_len;
        slave->dcb->func.write(slave->dcb, pkt);

	free(old_ptr);

        return blr_slave_send_eof(router, slave, seqno++);
}

/**
 * Send the column definition packet for a variable in a response packet sequence.
 *
 * It adds information_schema and variables and variable_name
 *
 * @param router	The router
 * @param slave		The slave connection
 * @param name		Name of the column
 * @param type		Column type
 * @param len		Column length
 * @param seqno		Packet sequence number
 * @return		Non-zero on success
 */
static int
blr_slave_send_columndef_with_info_schema(ROUTER_INSTANCE *router, ROUTER_SLAVE *slave, char *name, int type, int len, uint8_t seqno)
{
GWBUF	*pkt;
uint8_t *ptr;
int	info_len = strlen("information_schema");
int	virtual_table_name_len = strlen("VARIABLES");
int	table_name_len = strlen("VARIABLES");
int	column_name_len = strlen(name);
int	orig_column_name_len = strlen("VARIABLE_NAME");
int	packet_data_len = 22 + strlen(name) + info_len + virtual_table_name_len + table_name_len + orig_column_name_len;

	if ((pkt = gwbuf_alloc(4 + packet_data_len)) == NULL)
		return 0;

	ptr = GWBUF_DATA(pkt);
	encode_value(ptr, packet_data_len, 24);		// Add length of data packet
	ptr += 3;
	*ptr++ = seqno;					// Sequence number in response
	*ptr++ = 3;					// Catalog is always def
	*ptr++ = 'd';
	*ptr++ = 'e';
	*ptr++ = 'f';
	*ptr++ = info_len;				// Schema name length
	strcpy((char *)ptr,"information_schema");
	ptr += info_len;
	*ptr++ = virtual_table_name_len;		// virtual table name length
	strcpy((char *)ptr, "VARIABLES");
	ptr += virtual_table_name_len;
	*ptr++ = table_name_len;			// Table name length
	strcpy((char *)ptr, "VARIABLES");
	ptr += table_name_len;
	*ptr++ = column_name_len;			// Column name length;
	while (*name)
		*ptr++ = *name++;			// Copy the column name
	*ptr++ = orig_column_name_len;			// Orginal column name
	strcpy((char *)ptr, "VARIABLE_NAME");
	ptr += orig_column_name_len;
	*ptr++ = 0x0c;					// Length of next fields always 12
	*ptr++ = 0x3f;					// Character set
	*ptr++ = 0;
	encode_value(ptr, len, 32);			// Add length of column
	ptr += 4;
	*ptr++ = type;
	*ptr++ = 0x81;					// Two bytes of flags
	if (type == 0xfd)
		*ptr++ = 0x1f;
	else
		*ptr++ = 0x00;
	*ptr++= 0;
	*ptr++= 0;
	*ptr++= 0;

	return slave->dcb->func.write(slave->dcb, pkt);
}

/**
 * Interface for testing blr_parse_change_master_command()
 *
 * @param input		The command to be parsed
 * @param error_string	Pre-allocated string for error message, BINLOG_ERROR_MSG_LEN + 1 bytes
 * @param config	master option struct to fill
 * @return		0 on success, 1 on failure
 */
int
blr_test_parse_change_master_command(char *input, char *error_string, CHANGE_MASTER_OPTIONS *config) {
	return blr_parse_change_master_command(input, error_string, config);
}

/*
 * Interface for testing set new master binlog file
 *
 *
 * @param router	Current router instance
 * @param filename	Binlog file name
 * @param error		The error msg for command, pre-allocated BINLOG_ERROR_MSG_LEN + 1 bytes
 * @return		New binlog file or NULL on error
 */
char *
blr_test_set_master_logfile(ROUTER_INSTANCE *router, char *filename, char *error) {
	return blr_set_master_logfile(router, filename, error);
}

/**
 * Interface for testing a 'change master' operation
 *
 * @param router	The router instance
 * @param command	The change master SQL command
 * @param error		The error message, preallocated BINLOG_ERROR_MSG_LEN + 1 bytes
 * @return		0 on success, 1 on success with new binlog, -1 on failure
 */
int
blr_test_handle_change_master(ROUTER_INSTANCE* router, char *command, char *error) {
	return blr_handle_change_master(router, command, error);
}


/**
 * Handle the response to the SQL command "SHOW GLOBAL VARIABLES LIKE or SHOW VARIABLES LIKE
 *
 * @param	router		The binlog router instance
 * @param	slave		The slave server to which we are sending the response
 * @param	stmt		The SQL statement
 * @return	Non-zero if the variable is handled, 0 if variable is unknown, -1 for syntax error
 */
static int
blr_slave_handle_variables(ROUTER_INSTANCE *router, ROUTER_SLAVE *slave, char *stmt) {
char *brkb;
char *word;
/* SPACE,TAB,= */
char	*sep = " 	,=";

	if ((word = strtok_r(stmt, sep, &brkb)) == NULL) {
		return -1;
	} else if (strcasecmp(word, "LIKE") == 0) {
		if ((word = strtok_r(NULL, sep, &brkb)) == NULL) {
			LOGIF(LE, (skygw_log_write(LOGFILE_ERROR,
				"%s: Missing LIKE clause in SHOW [GLOBAL] VARIABLES.",
				router->service->name)));
			return -1;
		} else if (strcasecmp(word, "'SERVER_ID'") == 0) {
			if (router->set_master_server_id) {
				char    server_id[40];
				sprintf(server_id, "%d", router->masterid);
				return blr_slave_send_variable(router, slave, "'SERVER_ID'", server_id, BLR_TYPE_INT);
			} else
				return blr_slave_replay(router, slave, router->saved_master.server_id);
		} else if (strcasecmp(word, "'SERVER_UUID'") == 0) {
			if (router->set_master_uuid) {
				return blr_slave_send_variable(router, slave, "'SERVER_UUID'", router->master_uuid, BLR_TYPE_STRING);
			}
			else
				return blr_slave_replay(router, slave, router->saved_master.uuid);
		} else if (strcasecmp(word, "'MAXSCALE%'") == 0) {
			return blr_slave_send_maxscale_variables(router, slave);
		} else
			return 0;
	} else
		return -1;
}

/**
 * Send a MySQL OK packet with a warning flag to the slave backend
 * and set the warning message in slave structure
 * The message should be retrieved by SHOW WARNINGS command
 *
 * @param       router          The binlog router instance
 * @param       message         The message to send
 * @param       slave           The slave server to which we are sending the response
 *
 * @return result of a write call, non-zero if write was successful
 */

static int
blr_slave_send_warning_message(ROUTER_INSTANCE* router, ROUTER_SLAVE* slave, char *message)
{
GWBUF   *pkt;
uint8_t *ptr;

        if ((pkt = gwbuf_alloc(11)) == NULL)
                return 0;
        ptr = GWBUF_DATA(pkt);
        *ptr++ = 7;     // Payload length
        *ptr++ = 0;
        *ptr++ = 0;
        *ptr++ = 1;     // Seqno
        *ptr++ = 0;     // ok
        *ptr++ = 0;
        *ptr++ = 0;

        *ptr++ = 2;
        *ptr++ = 0;

        if(strlen(message) == 0) {
                *ptr++ = 0;
                *ptr++ = 0;
        } else {
                *ptr++ = 1; /* warning byte set to 1 */
                *ptr++ = 0;
        }

	/* set the new warning in this slave connection */
	if (slave->warning_msg)
		free(slave->warning_msg);
	slave->warning_msg = strdup(message);

	return slave->dcb->func.write(slave->dcb, pkt);
}

/**
 * Send a MySQL SHOW WARNINGS packet with a message that has been stored in slave struct
 *
 * If there is no wanring message an OK packet is sent
 *
 * @param       router          The binlog router instance
 * @param       message         The message to send
 * @param       slave           The slave server to which we are sending the response
 *
 * @return result of a write call, non-zero if write was successful
 */

static int
blr_slave_show_warnings(ROUTER_INSTANCE* router, ROUTER_SLAVE* slave)
{
GWBUF   *pkt;
uint8_t *ptr;
int     len;
int msg_len = 0;
int code_len = 0;
int level_len = 0;

	/* check whether a warning message is available */
	if (slave->warning_msg) {
		char	*level="Warning";
		char *msg_ptr;
		char err_code[16+1]="";
		msg_ptr = strchr(slave->warning_msg, ':');
		if (msg_ptr) {
			strncpy(err_code, slave->warning_msg,
				(msg_ptr-slave->warning_msg > 16) ? 16 : (msg_ptr-slave->warning_msg));
			code_len = strlen(err_code);

			msg_ptr++;
		} else {
			msg_ptr = slave->warning_msg;
		}

		msg_len = strlen(msg_ptr);
		level_len = strlen(level);

		blr_slave_send_fieldcount(router, slave, 3);	// 3 columns

		blr_slave_send_columndef(router, slave, "Level", BLR_TYPE_STRING, 40, 2);
		blr_slave_send_columndef(router, slave, "Code", BLR_TYPE_STRING, 40, 3);
		blr_slave_send_columndef(router, slave, "Message", BLR_TYPE_STRING, 80, 4);

		blr_slave_send_eof(router, slave, 5);

		len = 4 + (1 + level_len) + (1 + code_len) + (1 + msg_len);

		if ((pkt = gwbuf_alloc(len)) == NULL)
			return blr_slave_send_ok(router, slave);

		ptr = GWBUF_DATA(pkt);

		encode_value(ptr, len - 4, 24); // Add length of data packet
		ptr += 3;

		*ptr++ = 0x06;                  // Sequence number in response

		*ptr++ = level_len;	        // Length of result string
		strncpy((char *)ptr, level, level_len); // Result string
		ptr += level_len;

		*ptr++ = code_len;		// Length of result string
		if (code_len) {
			strncpy((char *)ptr, err_code, code_len); // Result string
			ptr += code_len;
		}

		*ptr++ = msg_len;		// Length of result string
		if (msg_len) {
			strncpy((char *)ptr, msg_ptr, msg_len); // Result string
			ptr += msg_len;
		}

		slave->dcb->func.write(slave->dcb, pkt);

		return blr_slave_send_eof(router, slave, 7);
	} else {
		return blr_slave_send_ok(router, slave);
	}
}

/**
 * Handle the response to the SQL command "SHOW [GLOBAL] STATUS LIKE or SHOW STATUS LIKE
 *
 * @param	router		The binlog router instance
 * @param	slave		The slave server to which we are sending the response
 * @param	stmt		The SQL statement
 * @return	Non-zero if the variable is handled, 0 if variable is unknown, -1 for syntax error
 */
static int
blr_slave_handle_status_variables(ROUTER_INSTANCE *router, ROUTER_SLAVE *slave, char *stmt) {
char *brkb = NULL;
char *word = NULL;
/* SPACE,TAB,= */
char	*sep = " 	,=";

	if ((word = strtok_r(stmt, sep, &brkb)) == NULL) {
		return -1;
	} else if (strcasecmp(word, "LIKE") == 0) {
		if ((word = strtok_r(NULL, sep, &brkb)) == NULL) {
			LOGIF(LE, (skygw_log_write(LOGFILE_ERROR,
				"%s: Missing LIKE clause in SHOW [GLOBAL] STATUS.",
				router->service->name)));
			return -1;
		} else if (strcasecmp(word, "'Uptime'") == 0) {
			char uptime[41]="";
			snprintf(uptime, 40, "%d", MaxScaleUptime());
			return blr_slave_send_status_variable(router, slave, "Uptime", uptime, BLR_TYPE_INT);
		} else
			return 0;
	} else
		return -1;
}

/**
 * Send the response to the SQL command "SHOW [GLOBAL] STATUS LIKE 'xxx'
 *
 * @param       router          The binlog router instance
 * @param       slave           The slave server to which we are sending the response
 * @param       variable        The variable name
 * @param       value        	The variable value
 * @param       column_type     The variable value type (string or int)
 * @return      Non-zero if data was sent
 */
static int
blr_slave_send_status_variable(ROUTER_INSTANCE *router, ROUTER_SLAVE *slave, char *variable, char *value, int column_type)
{
GWBUF   *pkt;
uint8_t *ptr;
int     len, vers_len, seqno = 2;
char	*p = strdup(variable);
int	var_len;
char	*old_ptr = p;

	/* Remove heading and trailing "'" */
	if(*p == '\'')
		p++;
	if (p[strlen(p)-1] == '\'')
		p[strlen(p)-1] = '\0';

	var_len  = strlen(p);

	/* force lowercase */
	for(int i = 0; i< var_len; i++) {
		p[i] = tolower(p[i]);
	}

	/* First char is uppercase */
	p[0]=toupper(p[0]);

        blr_slave_send_fieldcount(router, slave, 2);

	blr_slave_send_columndef_with_status_schema(router, slave, "Variable_name", BLR_TYPE_STRING, 40, seqno++);
	blr_slave_send_columndef_with_status_schema(router, slave, "Value", column_type, 40, seqno++);

        blr_slave_send_eof(router, slave, seqno++);

        vers_len = strlen(value);
        len = 5 + vers_len + var_len + 1;
        if ((pkt = gwbuf_alloc(len)) == NULL)
                return 0;
        ptr = GWBUF_DATA(pkt);
        encode_value(ptr, vers_len + 2 + var_len, 24);	// Add length of data packet
        ptr += 3;
        *ptr++ = seqno++;				// Sequence number in response
        *ptr++ = var_len;				// Length of result string
        strncpy((char *)ptr, p, var_len);		// Result string with var name
        ptr += var_len;
        *ptr++ = vers_len;				// Length of result string
        strncpy((char *)ptr, value, vers_len);		// Result string with var value
        ptr += vers_len;
        slave->dcb->func.write(slave->dcb, pkt);

	free(old_ptr);

        return blr_slave_send_eof(router, slave, seqno++);
}

/**
 * Send the column definition packet for a STATUS variable in a response packet sequence.
 *
 * It adds information_schema.STATUS and variables and variable_name
 *
 * @param router	The router
 * @param slave		The slave connection
 * @param name		Name of the column
 * @param type		Column type
 * @param len		Column length
 * @param seqno		Packet sequence number
 * @return		Non-zero on success
 */
static int
blr_slave_send_columndef_with_status_schema(ROUTER_INSTANCE *router, ROUTER_SLAVE *slave, char *name, int type, int len, uint8_t seqno)
{
GWBUF	*pkt;
uint8_t *ptr;
int	info_len = strlen("information_schema");
int	virtual_table_name_len = strlen("STATUS");
int	table_name_len = strlen("STATUS");
int	column_name_len = strlen(name);
int	orig_column_name_len = strlen("VARIABLE_NAME");
int	packet_data_len = 0;
char 	*ptr_name_start = name;

	if (strcasecmp(ptr_name_start, "value") == 0)
		orig_column_name_len = strlen("VARIABLE_VALUE");

	packet_data_len = 22 + strlen(name) + info_len + virtual_table_name_len + table_name_len + orig_column_name_len;

	if ((pkt = gwbuf_alloc(4 + packet_data_len)) == NULL)
		return 0;

	ptr = GWBUF_DATA(pkt);
	encode_value(ptr, packet_data_len, 24);		// Add length of data packet
	ptr += 3;
	*ptr++ = seqno;					// Sequence number in response
	*ptr++ = 3;					// Catalog is always def
	*ptr++ = 'd';
	*ptr++ = 'e';
	*ptr++ = 'f';
	*ptr++ = info_len;				// Schema name length
	strcpy((char *)ptr,"information_schema");
	ptr += info_len;
	*ptr++ = virtual_table_name_len;		// virtual table name length
	strcpy((char *)ptr, "STATUS");
	ptr += virtual_table_name_len;
	*ptr++ = table_name_len;			// Table name length
	strcpy((char *)ptr, "STATUS");
	ptr += table_name_len;
	*ptr++ = column_name_len;			// Column name length;
	while (*name)
		*ptr++ = *name++;			// Copy the column name
	*ptr++ = orig_column_name_len;			// Orginal column name

	if (strcasecmp(ptr_name_start, "value") == 0)
		strcpy((char *)ptr, "VARIABLE_VALUE");
	else
		strcpy((char *)ptr, "VARIABLE_NAME");
	ptr += orig_column_name_len;
	*ptr++ = 0x0c;					// Length of next fields always 12
	*ptr++ = 0x3f;					// Character set
	*ptr++ = 0;
	encode_value(ptr, len, 32);			// Add length of column
	ptr += 4;
	*ptr++ = type;
	*ptr++ = 0x81;					// Two bytes of flags
	if (type == 0xfd)
		*ptr++ = 0x1f;
	else
		*ptr++ = 0x00;
	*ptr++= 0;
	*ptr++= 0;
	*ptr++= 0;

	return slave->dcb->func.write(slave->dcb, pkt);
}

/**
 * The heartbeat check function called from the housekeeper for registered slaves.
 *
 * @param router        Current router instance
 */

static void
blr_send_slave_heartbeat(void *inst) {
ROUTER_SLAVE    *sptr = NULL;
ROUTER_INSTANCE *router = (ROUTER_INSTANCE *) inst;
time_t		t_now = time(0);

	spinlock_acquire(&router->lock);

	sptr = router->slaves;

	while (sptr)
	{

		/* skip servers with state = 0 */
		if ( (sptr->state == BLRS_DUMPING) && (sptr->heartbeat > 0) && ((t_now + 1 - sptr->lastReply) >= sptr->heartbeat) )
		{
			LOGIF(LM, (skygw_log_write(
				LOGFILE_MESSAGE, "Sending Heartbeat to slave server-id %d in State %d, cstate %d. "
				"Heartbeat interval is %d, last event time is %lu",
				sptr->serverid, sptr->state, sptr->cstate, sptr->heartbeat,
				(unsigned long)sptr->lastReply)));

			blr_slave_send_heartbeat(router, sptr);

			sptr->lastReply = t_now;

		}

		sptr = sptr->next;
	}

	spinlock_release(&router->lock);
}

/**
 * Create and send an hearbeat packet to be sent to a registered slave server
 */
static int
blr_slave_send_heartbeat(ROUTER_INSTANCE *router, ROUTER_SLAVE *slave)
{
REP_HEADER	hdr;
GWBUF		*resp;
uint8_t		*ptr;
int len = BINLOG_EVENT_HDR_LEN;
uint32_t	chksum;

	/* Add CRC32 4 bytes */
	if (!slave->nocrc)
		len +=4;

	/* add binlogname to data content len */
	len += strlen(slave->binlogfile);

	/**
	 * Alloc buffer for network binlog stream:
	 *
	 * 4 bytes header (3 for pkt len + 1 seq.no)
	 * 1 byte for Ok / ERR
	 * n bytes data content
	 *
	 * Total = 5 bytes + len
	 */
	resp = gwbuf_alloc(5 + len);

	/* The OK/Err byte is part of payload */
        hdr.payload_len = len + 1;

	/* Add sequence no */	
	hdr.seqno = slave->seqno++;

	/* Add OK */
	hdr.ok = 0;

	/* Add timestamp: 0 */
	hdr.timestamp = 0L;

	/* Set Event Type */
	hdr.event_type = HEARTBEAT_EVENT;

	/* Add master server id */
	hdr.serverid = router->masterid;

	/* Add event size */
	hdr.event_size = len;

	/* Add Next Pos */
	hdr.next_pos = slave->binlog_pos;

	/* Add flags */
	hdr.flags = 0x20;

	/* point just after the header */
	ptr = blr_build_header(resp, &hdr);

	/* Copy binlog name */
	memcpy(ptr, slave->binlogfile, BINLOG_FNAMELEN);

	ptr += strlen(slave->binlogfile);

	/* Add the CRC32 */
	if (!slave->nocrc)
	{
		chksum = crc32(0L, NULL, 0);
		chksum = crc32(chksum, GWBUF_DATA(resp) + 5, hdr.event_size - 4);
		encode_value(ptr, chksum, 32);
	}

	/* Write the packet */
	return slave->dcb->func.write(slave->dcb, resp);
}
<|MERGE_RESOLUTION|>--- conflicted
+++ resolved
@@ -36,9 +36,6 @@
  * 19/03/2015	Massimiliano Pinto	Addition of basic MariaDB 10 compatibility support
  * 07/05/2015   Massimiliano Pinto	Added MariaDB 10 Compatibility
  * 11/05/2015   Massimiliano Pinto	Only MariaDB 10 Slaves can register to binlog router with a MariaDB 10 Master
-<<<<<<< HEAD
- * 25/09/2015   Martin Brampton         Block callback processing when no router session in the DCB
-=======
  * 25/05/2015	Massimiliano Pinto	Addition of BLRM_SLAVE_STOPPED state and blr_start/stop_slave.
  *					New commands STOP SLAVE, START SLAVE added.	
  * 29/05/2015	Massimiliano Pinto	Addition of CHANGE MASTER TO ...
@@ -61,8 +58,8 @@
  * 25/09/2015	Massimiliano Pinto	Addition of slave heartbeat:
  *					the period set during registration is checked
  *					and heartbeat event might be sent to the affected slave.
+ * 25/09/2015   Martin Brampton         Block callback processing when no router session in the DCB
  * 23/10/15	Markus Makela		Added current_safe_event
->>>>>>> 43c7ccdd
  *
  * @endverbatim
  */
