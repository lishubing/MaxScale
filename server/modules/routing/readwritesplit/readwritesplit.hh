/*
 * Copyright (c) 2018 MariaDB Corporation Ab
 *
 * Use of this software is governed by the Business Source License included
 * in the LICENSE.TXT file and at www.mariadb.com/bsl11.
 *
 * Change Date: 2022-01-01
 *
 * On the date above, in accordance with the Business Source License, use
 * of this software will be governed by version 2 or later of the General
 * Public License.
 */
#pragma once

/**
 * @file Readwritesplit common header
 */

#define MXS_MODULE_NAME "readwritesplit"

#include <maxscale/ccdefs.hh>

#include <unordered_set>
#include <unordered_map>
#include <map>
#include <string>
#include <mutex>
#include <functional>

#include <maxscale/dcb.hh>
#include <maxscale/queryclassifier.hh>
#include <maxscale/router.hh>
#include <maxscale/service.hh>
#include <maxscale/session_command.hh>
#include <maxscale/protocol/mysql.hh>
#include <maxscale/routingworker.hh>
#include <maxscale/protocol/rwbackend.hh>
#include <maxscale/session_stats.hh>

enum backend_type_t
{
    BE_UNDEFINED = -1,
    BE_MASTER,
    BE_JOINED = BE_MASTER,
    BE_SLAVE,
    BE_COUNT
};

enum connection_type
{
    ALL,
    SLAVE
};

typedef uint32_t route_target_t;

/**
 * This criteria is used when backends are chosen for a router session's use.
 * Backend servers are sorted to ascending order according to the criteria
 * and top N are chosen.
 */
enum select_criteria_t
{
    LEAST_GLOBAL_CONNECTIONS,   /**< all connections established by MaxScale */
    LEAST_ROUTER_CONNECTIONS,   /**< connections established by this router */
    LEAST_BEHIND_MASTER,
    LEAST_CURRENT_OPERATIONS,
    ADAPTIVE_ROUTING
};

/**
 * Controls how master failure is handled
 */
enum failure_mode
{
    RW_FAIL_INSTANTLY,          /**< Close the connection as soon as the master is lost */
    RW_FAIL_ON_WRITE,           /**< Close the connection when the first write is received */
    RW_ERROR_ON_WRITE           /**< Don't close the connection but send an error for writes */
};

/**
 * Enum values for router parameters
 */
static const MXS_ENUM_VALUE use_sql_variables_in_values[] =
{
    {"all",    TYPE_ALL   },
    {"master", TYPE_MASTER},
    {NULL}
};

static const MXS_ENUM_VALUE slave_selection_criteria_values[] =
{
    {"LEAST_GLOBAL_CONNECTIONS", LEAST_GLOBAL_CONNECTIONS},
    {"LEAST_ROUTER_CONNECTIONS", LEAST_ROUTER_CONNECTIONS},
    {"LEAST_BEHIND_MASTER",      LEAST_BEHIND_MASTER     },
    {"LEAST_CURRENT_OPERATIONS", LEAST_CURRENT_OPERATIONS},
    {"ADAPTIVE_ROUTING",         ADAPTIVE_ROUTING        },
    {NULL}
};

static const MXS_ENUM_VALUE master_failure_mode_values[] =
{
    {"fail_instantly", RW_FAIL_INSTANTLY},
    {"fail_on_write",  RW_FAIL_ON_WRITE },
    {"error_on_write", RW_ERROR_ON_WRITE},
    {NULL}
};

#define BREF_IS_NOT_USED(s)       ((s)->bref_state & ~BREF_IN_USE)
#define BREF_IS_IN_USE(s)         ((s)->bref_state & BREF_IN_USE)
#define BREF_IS_WAITING_RESULT(s) ((s)->bref_num_result_wait > 0)
#define BREF_IS_QUERY_ACTIVE(s)   ((s)->bref_state & BREF_QUERY_ACTIVE)
#define BREF_IS_CLOSED(s)         ((s)->bref_state & BREF_CLOSED)
#define BREF_HAS_FAILED(s)        ((s)->bref_state & BREF_FATAL_FAILURE)

/** default values for rwsplit configuration parameters */
#define CONFIG_MAX_SLAVE_CONN   1
#define CONFIG_MAX_SLAVE_RLAG   -1  /**< not used */
#define CONFIG_SQL_VARIABLES_IN TYPE_ALL

#define MARIADB_WAIT_GTID_FUNC "MASTER_GTID_WAIT"
#define MYSQL_WAIT_GTID_FUNC   "WAIT_FOR_EXECUTED_GTID_SET"
static const char gtid_wait_stmt[] =
    "SET @maxscale_secret_variable=(SELECT CASE WHEN %s('%s', %s) = 0 "
    "THEN 1 ELSE (SELECT 1 FROM INFORMATION_SCHEMA.ENGINES) END);";

/** Function that returns a "score" for a server to enable comparison.
 *  Smaller numbers are better.
 */
using BackendSelectFunction = std::function<mxs::PRWBackends::iterator (mxs::PRWBackends& sBackends)>;
BackendSelectFunction get_backend_select_function(select_criteria_t);

struct Config
{
    Config(MXS_CONFIG_PARAMETER* params)
        : slave_selection_criteria(
            (select_criteria_t)config_get_enum(
                params, "slave_selection_criteria", slave_selection_criteria_values))
        , backend_select_fct(get_backend_select_function(slave_selection_criteria))
        , use_sql_variables_in(
            (mxs_target_t)config_get_enum(
                params, "use_sql_variables_in", use_sql_variables_in_values))
        , master_failure_mode(
            (enum failure_mode)config_get_enum(
                params, "master_failure_mode", master_failure_mode_values))
        , max_sescmd_history(config_get_integer(params, "max_sescmd_history"))
        , disable_sescmd_history(config_get_bool(params, "disable_sescmd_history"))
        , master_accept_reads(config_get_bool(params, "master_accept_reads"))
        , strict_multi_stmt(config_get_bool(params, "strict_multi_stmt"))
        , strict_sp_calls(config_get_bool(params, "strict_sp_calls"))
        , retry_failed_reads(config_get_bool(params, "retry_failed_reads"))
        , connection_keepalive(config_get_integer(params, "connection_keepalive"))
        , max_slave_replication_lag(config_get_integer(params, "max_slave_replication_lag"))
        , rw_max_slave_conn_percent(0)
        , max_slave_connections(0)
        , causal_reads(config_get_bool(params, "causal_reads"))
        , causal_reads_timeout(config_get_string(params, "causal_reads_timeout"))
        , master_reconnection(config_get_bool(params, "master_reconnection"))
        , delayed_retry(config_get_bool(params, "delayed_retry"))
        , delayed_retry_timeout(config_get_integer(params, "delayed_retry_timeout"))
        , transaction_replay(config_get_bool(params, "transaction_replay"))
        , trx_max_size(config_get_size(params, "transaction_replay_max_size"))
        , optimistic_trx(config_get_bool(params, "optimistic_trx"))
    {
        if (causal_reads)
        {
            retry_failed_reads = true;
        }

        /** These options cancel each other out */
        if (disable_sescmd_history && max_sescmd_history > 0)
        {
            max_sescmd_history = 0;
        }

        if (optimistic_trx)
        {
            // Optimistic transaction routing requires transaction replay
            transaction_replay = true;
        }

        if (transaction_replay)
        {
            /**
             * Replaying transactions requires that we are able to do delayed query
             * retries and reconnect to a master.
             */
            delayed_retry = true;
            master_reconnection = true;
            master_failure_mode = RW_FAIL_ON_WRITE;
        }
    }

    select_criteria_t     slave_selection_criteria;     /**< The slave selection criteria */
    BackendSelectFunction backend_select_fct;

    mxs_target_t use_sql_variables_in;  /**< Whether to send user variables to
                                         * master or all nodes */
    failure_mode master_failure_mode;   /**< Master server failure handling mode */
    uint64_t     max_sescmd_history;    /**< Maximum amount of session commands to store */
    bool         disable_sescmd_history;/**< Disable session command history */
    bool         master_accept_reads;   /**< Use master for reads */
    bool         strict_multi_stmt;     /**< Force non-multistatement queries to be routed to
                                         * the master after a multistatement query. */
    bool strict_sp_calls;               /**< Lock session to master after an SP call */
    bool retry_failed_reads;            /**< Retry failed reads on other servers */
    int  connection_keepalive;          /**< Send pings to servers that have been idle
                                         * for too long */
    int max_slave_replication_lag;      /**< Maximum replication lag */
    int rw_max_slave_conn_percent;      /**< Maximum percentage of slaves to use for
                                         * each connection*/
    int         max_slave_connections;  /**< Maximum number of slaves for each connection*/
    bool        causal_reads;           /**< Enable causual read */
    std::string causal_reads_timeout;   /**< Timeout, second parameter of function master_wait_gtid */
    bool        master_reconnection;    /**< Allow changes in master server */
    bool        delayed_retry;          /**< Delay routing if no target found */
    uint64_t    delayed_retry_timeout;  /**< How long to delay until an error is returned */
    bool        transaction_replay;     /**< Replay failed transactions */
    size_t      trx_max_size;           /**< Max transaction size for replaying */
    bool        optimistic_trx;         /**< Enable optimistic transactions */
};

/**
 * The statistics for this router instance
 */
struct Stats
{
    uint64_t n_sessions = 0;        /**< Number sessions created */
    uint64_t n_queries = 0;         /**< Number of queries forwarded */
    uint64_t n_master = 0;          /**< Number of stmts sent to master */
    uint64_t n_slave = 0;           /**< Number of stmts sent to slave */
    uint64_t n_all = 0;             /**< Number of stmts sent to all */
    uint64_t n_trx_replay = 0;      /**< Number of replayed transactions */
    uint64_t n_ro_trx = 0;          /**< Read-only transaction count */
    uint64_t n_rw_trx = 0;          /**< Read-write transaction count */
};

using maxscale::ServerStats;
using maxscale::SrvStatMap;

class RWSplitSession;

/**
 * The per instance data for the router.
 */
class RWSplit : public mxs::Router<RWSplit, RWSplitSession>
{
    RWSplit(const RWSplit&);
    RWSplit& operator=(const RWSplit&);

public:

    RWSplit(SERVICE* service, const Config& config);
    ~RWSplit();

    SERVICE*      service() const;
    const Config& config() const;
    Stats&        stats();
    const Stats&  stats() const;
    SrvStatMap&   local_server_stats();
    SrvStatMap    all_server_stats() const;

    int  max_slave_count() const;
    bool have_enough_servers() const;
    bool select_connect_backend_servers(MXS_SESSION* session,
                                        mxs::PRWBackends& backends,
                                        mxs::RWBackend**  current_master,
                                        mxs::SessionCommandList* sescmd_list,
                                        int* expected_responses,
                                        connection_type type);
    // API functions

    /**
     * @brief Create a new readwritesplit router instance
     *
     * An instance of the router is required for each service that uses this router.
     * One instance of the router will handle multiple router sessions.
     *
     * @param service The service this router is being create for
     * @param options The options for this query router
     *
     * @return New router instance or NULL on error
     */
    static RWSplit* create(SERVICE* pService, MXS_CONFIG_PARAMETER* params);

    /**
     * @brief Create a new session for this router instance
     *
     * The session is used to store all the data required by the router for a
     * particular client connection. The instance of the router that relates to a
     * particular service is passed as the first parameter. The second parameter is
     * the session that has been created in response to the request from a client
     * for a connection. The passed session contains generic information; this
     * function creates the session structure that holds router specific data.
     * There is often a one to one relationship between sessions and router
     * sessions, although it is possible to create configurations where a
     * connection is handled by multiple routers, one after another.
     *
     * @param session  The MaxScale session (generic connection data)
     *
     * @return New router session or NULL on error
     */
    RWSplitSession* newSession(MXS_SESSION* pSession);

    /**
     * @brief Diagnostics routine
     *
     * Print query router diagnostics to the DCB passed in
     *
     * @param dcb      The DCB for diagnostic output
     */
    void diagnostics(DCB* pDcb);

    /**
     * @brief JSON diagnostics routine
     *
     * @return The JSON representation of this router instance
     */
    json_t* diagnostics_json() const;

    /**
     * @brief Get router capabilities
     */
    uint64_t getCapabilities();

    bool configure(MXS_CONFIG_PARAMETER* params);
private:

    // Update configuration
    void    store_config(const Config& config);
    void    update_local_config() const;
    Config* get_local_config() const;

    // Called when worker local data needs to be updated
    static void update_config(void* data);

    SERVICE*                       m_service;   /**< Service where the router belongs*/
    mxs::rworker_local<Config>     m_config;
    Stats                          m_stats;
    mxs::rworker_local<SrvStatMap> m_server_stats;
};

static inline const char* select_criteria_to_str(select_criteria_t type)
{
    switch (type)
    {
    case LEAST_GLOBAL_CONNECTIONS:
        return "LEAST_GLOBAL_CONNECTIONS";

    case LEAST_ROUTER_CONNECTIONS:
        return "LEAST_ROUTER_CONNECTIONS";

    case LEAST_BEHIND_MASTER:
        return "LEAST_BEHIND_MASTER";

    case LEAST_CURRENT_OPERATIONS:
        return "LEAST_CURRENT_OPERATIONS";

    case ADAPTIVE_ROUTING:
        return "ADAPTIVE_ROUTING";

    default:
        return "UNDEFINED_CRITERIA";
    }
}

static inline const char* failure_mode_to_str(enum failure_mode type)
{
    switch (type)
    {
    case RW_FAIL_INSTANTLY:
        return "fail_instantly";

    case RW_FAIL_ON_WRITE:
        return "fail_on_write";

    case RW_ERROR_ON_WRITE:
        return "error_on_write";

    default:
        mxb_assert(false);
        return "UNDEFINED_MODE";
    }
}

void closed_session_reply(GWBUF* querybuf);
bool send_readonly_error(DCB* dcb);

mxs::RWBackend* get_root_master(const mxs::PRWBackends& backends);

/**
 * Get total slave count and connected slave count
 *
 * @param backends List of backend servers
 * @param master   Current master
 *
 * @return Total number of slaves and number of slaves we are connected to
 */
std::pair<int, int> get_slave_counts(mxs::PRWBackends& backends, mxs::RWBackend* master);

/**
 * Find the best backend by grouping the servers by priority, and then applying
 * selection criteria to the best group.
 *
 * @param backends: vector of RWBackend*
 * @param select:   selection function
 * @param master_accept_reads: NOTE: even if this is false, in some cases a master can
 *                             still be selected for reads.
 *
 * @return Valid iterator into argument backends, or end(backends) if empty
 */
mxs::PRWBackends::iterator find_best_backend(mxs::PRWBackends& backends,
                                             BackendSelectFunction select,
                                             bool masters_accepts_reads);

/*
 * The following are implemented in rwsplit_tmp_table_multi.c
 */
<<<<<<< HEAD
void close_all_connections(mxs::PRWBackends& backends);
=======
void close_all_connections(mxs::SRWBackendList& backends);

/**
 * Utility function for extracting error messages from buffers
 *
 * @param buffer Buffer containing an error
 *
 * @return String representation of the error
 */
std::string extract_error(GWBUF* buffer);
>>>>>>> ba393dbf
<|MERGE_RESOLUTION|>--- conflicted
+++ resolved
@@ -416,10 +416,7 @@
 /*
  * The following are implemented in rwsplit_tmp_table_multi.c
  */
-<<<<<<< HEAD
 void close_all_connections(mxs::PRWBackends& backends);
-=======
-void close_all_connections(mxs::SRWBackendList& backends);
 
 /**
  * Utility function for extracting error messages from buffers
@@ -428,5 +425,4 @@
  *
  * @return String representation of the error
  */
-std::string extract_error(GWBUF* buffer);
->>>>>>> ba393dbf
+std::string extract_error(GWBUF* buffer);