--- conflicted
+++ resolved
@@ -98,11 +98,7 @@
 
 void RWSplitSession::close()
 {
-<<<<<<< HEAD
     close_all_connections(m_raw_backends);
-=======
-    close_all_connections(m_backends);
->>>>>>> 4131f09c
     m_current_query.reset();
 
     for (auto& backend : m_raw_backends)
@@ -134,14 +130,7 @@
         return 1;
     }
 
-<<<<<<< HEAD
     if ((m_query_queue.empty() || GWBUF_IS_REPLAYED(querybuf)) && can_route_queries())
-=======
-    if ((m_query_queue.empty() || GWBUF_IS_REPLAYED(querybuf))
-        && (m_expected_responses == 0
-            || m_qc.load_data_state() == QueryClassifier::LOAD_DATA_ACTIVE
-            || m_qc.large_query()))
->>>>>>> 4131f09c
     {
         /** Gather the information required to make routing decisions */
         if (!m_qc.large_query())
@@ -157,24 +146,12 @@
     }
     else
     {
-<<<<<<< HEAD
         // Already busy executing a query, put the query in a queue and route it later
         mxb_assert(m_expected_responses > 0 || !m_query_queue.empty());
         MXS_INFO("Storing query (len: %d cmd: %0x), expecting %d replies to current command: %s",
                  gwbuf_length(querybuf), GWBUF_DATA(querybuf)[4], m_expected_responses,
                  mxs::extract_sql(querybuf, 1024).c_str());
 
-=======
-        /**
-         * We are already processing a request from the client. Store the
-         * new query and wait for the previous one to complete.
-         */
-        mxb_assert(m_expected_responses > 0 || !m_query_queue.empty());
-        MXS_INFO("Storing query (len: %d cmd: %0x), expecting %d replies to current command",
-                 gwbuf_length(querybuf),
-                 GWBUF_DATA(querybuf)[4],
-                 m_expected_responses);
->>>>>>> 4131f09c
         m_query_queue.emplace_back(querybuf);
         querybuf = NULL;
         rval = 1;
@@ -213,27 +190,8 @@
     while (!m_query_queue.empty())
     {
         MXS_INFO(">>> Routing stored queries");
-<<<<<<< HEAD
-
         auto query = std::move(m_query_queue.front());
         m_query_queue.pop_front();
-
-        mxb_assert(!query.empty());
-        mxb_assert_message(modutil_count_packets(query.get()) == 1, "Buffer must contain only one packet");
-
-        if (query.empty())
-        {
-            MXS_ALERT("Queued query unexpectedly empty, dumping query queue contents");
-            for (auto& a : m_query_queue)
-            {
-                gwbuf_hexdump(a, LOG_ALERT);
-            }
-            return true;
-        }
-=======
-        auto query = std::move(m_query_queue.front());
-        m_query_queue.pop_front();
->>>>>>> 4131f09c
 
         /** Store the query queue locally for the duration of the routeQuery call.
          * This prevents recursive calls into this function. */
@@ -260,16 +218,12 @@
         }
         else
         {
-<<<<<<< HEAD
-            /** Routing was stopped, we need to wait for a response before retrying */
-=======
             /**
              * Routing was stopped, we need to wait for a response before retrying.
              * temp_storage holds the tail end of the queue and m_query_queue contains the query we attempted
              * to route.
              */
             mxb_assert(m_query_queue.size() == 1);
->>>>>>> 4131f09c
             temp_storage.push_front(std::move(m_query_queue.front()));
             m_query_queue = std::move(temp_storage);
             break;
