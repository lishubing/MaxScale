--- conflicted
+++ resolved
@@ -337,10 +337,8 @@
                                         GWBUF* errbuf;
                                         bool   succp;
 
-<<<<<<< HEAD
-				/* try reload users' table for next connection */
-				service_refresh_users(dcb->session->service);
-=======
+					/* try reload users' table for next connection */
+					service_refresh_users(dcb->session->service);
 #if defined(SS_DEBUG)                
                                         LOGIF(LE, (skygw_log_write_flush(
                                                 LOGFILE_ERROR,
@@ -361,7 +359,6 @@
                                                         &succp);
                                         
                                         ss_dassert(!succp);
->>>>>>> 3def4c1c
 
                                         if (session != NULL)
                                         {
