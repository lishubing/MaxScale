{
  "name": "maxctrl",
  "version": "1.0.0",
  "description": "MaxScale Administrative Client",
  "repository": "https://github.com/mariadb-corporation/MaxScale",
  "main": "maxctrl.js",
  "scripts": {
    "test": "nyc mocha --exit --timeout 15000 --slow 10000",
    "preinstall": "test -f lib/version.js || cp lib/version.js.in lib/version.js"
  },
  "keywords": [
    "maxscale"
  ],
  "bin": {
    "maxctrl": "./maxctrl.js"
  },
  "author": "MariaDB Corporation Ab",
  "license": "SEE LICENSE IN ../LICENSE.TXT",
  "dependencies": {
    "cli-table": "^0.3.1",
<<<<<<< HEAD
    "globby": "^8.0.2",
    "inquirer": "^6.2.1",
    "lodash": "^4.17.11",
=======
    "lodash": "^4.17.14",
>>>>>>> bc2f7f40
    "lodash-getpath": "^0.2.4",
    "readline-sync": "^1.4.9",
    "request": "^2.88.0",
    "request-promise-native": "^1.0.3",
    "yargs": "^8.0.2"
  },
  "devDependencies": {
    "chai": "^3.5.0",
    "chai-as-promised": "^6.0.0",
    "mocha": "^5.2.0",
    "nyc": "^11.9.0"
  },
  "nyc": {
    "include": [
      "lib/*.js"
    ]
  }
}<|MERGE_RESOLUTION|>--- conflicted
+++ resolved
@@ -18,13 +18,9 @@
   "license": "SEE LICENSE IN ../LICENSE.TXT",
   "dependencies": {
     "cli-table": "^0.3.1",
-<<<<<<< HEAD
     "globby": "^8.0.2",
     "inquirer": "^6.2.1",
-    "lodash": "^4.17.11",
-=======
     "lodash": "^4.17.14",
->>>>>>> bc2f7f40
     "lodash-getpath": "^0.2.4",
     "readline-sync": "^1.4.9",
     "request": "^2.88.0",
